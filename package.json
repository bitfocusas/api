{
<<<<<<< HEAD
	"name": "@bitfocusas/api",
	"version": "1.1.4",
	"description": "Fastify API server with Zod validation - a type-safe, production-ready API library",
	"main": "dist/index.js",
	"types": "dist/index.d.ts",
	"repository": {
		"type": "git",
		"url": "https://github.com/bitfocusas/api.git"
	},
	"homepage": "https://github.com/bitfocusas/api#readme",
	"bugs": {
		"url": "https://github.com/bitfocusas/api/issues"
	},
	"scripts": {
		"build": "tsc",
		"dev": "tsc --watch",
		"typecheck": "tsc --noEmit",
		"prepublishOnly": "npm run build",
		"example:simple": "tsx examples/simple.ts",
		"example:basic": "tsx examples/basic.ts",
		"example:auth": "tsx examples/custom-auth.ts",
		"test": "vitest run",
		"test:watch": "vitest",
		"test:ui": "vitest --ui",
		"test:coverage": "vitest run --coverage",
		"test:unit": "vitest run test/unit",
		"test:e2e": "vitest run test/e2e",
		"release": "release-it",
		"prepare": "husky"
	},
	"keywords": [
		"fastify",
		"zod",
		"typescript",
		"api",
		"swagger",
		"validation"
	],
	"author": "William Viker <william@bitfocus.io>",
	"license": "MIT",
	"publishConfig": {
		"access": "public"
	},
	"peerDependencies": {
		"zod": "^4.1.5"
	},
	"dependencies": {
		"@fastify/cors": "^11.1.0",
		"@fastify/rate-limit": "^10.3.0",
		"@fastify/swagger": "^9.6.1",
		"@fastify/swagger-ui": "^5.2.3",
		"dotenv": "^17.2.3",
		"fastify": "^5.6.2",
		"fastify-metrics": "^12.1.0",
		"fastify-type-provider-zod": "^6.1.0"
	},
	"devDependencies": {
		"@biomejs/biome": "2.3.7",
		"@release-it/conventional-changelog": "^10.0.2",
		"@types/node": "^24.10.1",
		"@types/supertest": "^6.0.3",
		"@vitest/ui": "^4.0.13",
		"husky": "^9.1.7",
		"pino-pretty": "^13.1.2",
		"release-it": "^19.0.6",
		"supertest": "^7.1.4",
		"tsx": "^4.20.6",
		"typescript": "^5.9.3",
		"vitest": "^4.0.13",
		"zod": "^4.1.12"
	},
	"engines": {
		"node": ">=18.0.0"
	},
	"files": [
		"dist",
		"README.md",
		"LICENSE",
		"CHANGELOG.md"
	],
	"packageManager": "yarn@1.22.22+sha512.a6b2f7906b721bba3d67d4aff083df04dad64c399707841b7acf00f6b133b7ac24255f2652fa22ae3534329dc6180534e98d17432037ff6fd140556e2bb3137e"
=======
  "name": "@bitfocusas/api",
  "version": "1.1.4",
  "description": "Fastify API server with Zod validation - a type-safe, production-ready API library",
  "main": "dist/index.js",
  "types": "dist/index.d.ts",
  "repository": {
    "type": "git",
    "url": "https://github.com/bitfocusas/api.git"
  },
  "homepage": "https://github.com/bitfocusas/api#readme",
  "bugs": {
    "url": "https://github.com/bitfocusas/api/issues"
  },
  "scripts": {
    "build": "tsc",
    "dev": "tsc --watch",
    "typecheck": "tsc --noEmit",
    "prepublishOnly": "npm run build",
    "example:simple": "tsx examples/simple.ts",
    "example:basic": "tsx examples/basic.ts",
    "example:auth": "tsx examples/custom-auth.ts",
    "example:fastify": "tsx examples/custom-fastify.ts",
    "test": "vitest run",
    "test:watch": "vitest",
    "test:ui": "vitest --ui",
    "test:coverage": "vitest run --coverage",
    "test:unit": "vitest run test/unit",
    "test:e2e": "vitest run test/e2e",
    "release": "release-it"
  },
  "keywords": [
    "fastify",
    "zod",
    "typescript",
    "api",
    "swagger",
    "validation"
  ],
  "author": "William Viker <william@bitfocus.io>",
  "license": "MIT",
  "publishConfig": {
    "access": "public"
  },
  "peerDependencies": {
    "zod": "^3.22.0"
  },
  "dependencies": {
    "@fastify/cors": "^9.0.1",
    "@fastify/rate-limit": "^9.1.0",
    "@fastify/swagger": "^8.14.0",
    "@fastify/swagger-ui": "^3.0.0",
    "dotenv": "^16.4.5",
    "fastify": "^4.26.2",
    "fastify-metrics": "^11.0.0",
    "fastify-type-provider-zod": "^2.0.0"
  },
  "devDependencies": {
    "@release-it/conventional-changelog": "^8.0.2",
    "@types/node": "^20.11.30",
    "@types/supertest": "^6.0.3",
    "@vitest/ui": "^3.2.4",
    "pino-pretty": "^13.1.1",
    "release-it": "^17.11.0",
    "supertest": "^7.1.4",
    "tsx": "^4.20.6",
    "typescript": "^5.4.3",
    "vitest": "^3.2.4",
    "zod": "^3.22.4"
  },
  "engines": {
    "node": ">=18.0.0"
  },
  "files": [
    "dist",
    "README.md",
    "LICENSE",
    "CHANGELOG.md"
  ],
  "packageManager": "yarn@1.22.22+sha512.a6b2f7906b721bba3d67d4aff083df04dad64c399707841b7acf00f6b133b7ac24255f2652fa22ae3534329dc6180534e98d17432037ff6fd140556e2bb3137e"
>>>>>>> 5e369cc7
}<|MERGE_RESOLUTION|>--- conflicted
+++ resolved
@@ -1,5 +1,4 @@
 {
-<<<<<<< HEAD
 	"name": "@bitfocusas/api",
 	"version": "1.1.4",
 	"description": "Fastify API server with Zod validation - a type-safe, production-ready API library",
@@ -21,6 +20,7 @@
 		"example:simple": "tsx examples/simple.ts",
 		"example:basic": "tsx examples/basic.ts",
 		"example:auth": "tsx examples/custom-auth.ts",
+		"example:fastify": "tsx examples/custom-fastify.ts",
 		"test": "vitest run",
 		"test:watch": "vitest",
 		"test:ui": "vitest --ui",
@@ -81,85 +81,4 @@
 		"CHANGELOG.md"
 	],
 	"packageManager": "yarn@1.22.22+sha512.a6b2f7906b721bba3d67d4aff083df04dad64c399707841b7acf00f6b133b7ac24255f2652fa22ae3534329dc6180534e98d17432037ff6fd140556e2bb3137e"
-=======
-  "name": "@bitfocusas/api",
-  "version": "1.1.4",
-  "description": "Fastify API server with Zod validation - a type-safe, production-ready API library",
-  "main": "dist/index.js",
-  "types": "dist/index.d.ts",
-  "repository": {
-    "type": "git",
-    "url": "https://github.com/bitfocusas/api.git"
-  },
-  "homepage": "https://github.com/bitfocusas/api#readme",
-  "bugs": {
-    "url": "https://github.com/bitfocusas/api/issues"
-  },
-  "scripts": {
-    "build": "tsc",
-    "dev": "tsc --watch",
-    "typecheck": "tsc --noEmit",
-    "prepublishOnly": "npm run build",
-    "example:simple": "tsx examples/simple.ts",
-    "example:basic": "tsx examples/basic.ts",
-    "example:auth": "tsx examples/custom-auth.ts",
-    "example:fastify": "tsx examples/custom-fastify.ts",
-    "test": "vitest run",
-    "test:watch": "vitest",
-    "test:ui": "vitest --ui",
-    "test:coverage": "vitest run --coverage",
-    "test:unit": "vitest run test/unit",
-    "test:e2e": "vitest run test/e2e",
-    "release": "release-it"
-  },
-  "keywords": [
-    "fastify",
-    "zod",
-    "typescript",
-    "api",
-    "swagger",
-    "validation"
-  ],
-  "author": "William Viker <william@bitfocus.io>",
-  "license": "MIT",
-  "publishConfig": {
-    "access": "public"
-  },
-  "peerDependencies": {
-    "zod": "^3.22.0"
-  },
-  "dependencies": {
-    "@fastify/cors": "^9.0.1",
-    "@fastify/rate-limit": "^9.1.0",
-    "@fastify/swagger": "^8.14.0",
-    "@fastify/swagger-ui": "^3.0.0",
-    "dotenv": "^16.4.5",
-    "fastify": "^4.26.2",
-    "fastify-metrics": "^11.0.0",
-    "fastify-type-provider-zod": "^2.0.0"
-  },
-  "devDependencies": {
-    "@release-it/conventional-changelog": "^8.0.2",
-    "@types/node": "^20.11.30",
-    "@types/supertest": "^6.0.3",
-    "@vitest/ui": "^3.2.4",
-    "pino-pretty": "^13.1.1",
-    "release-it": "^17.11.0",
-    "supertest": "^7.1.4",
-    "tsx": "^4.20.6",
-    "typescript": "^5.4.3",
-    "vitest": "^3.2.4",
-    "zod": "^3.22.4"
-  },
-  "engines": {
-    "node": ">=18.0.0"
-  },
-  "files": [
-    "dist",
-    "README.md",
-    "LICENSE",
-    "CHANGELOG.md"
-  ],
-  "packageManager": "yarn@1.22.22+sha512.a6b2f7906b721bba3d67d4aff083df04dad64c399707841b7acf00f6b133b7ac24255f2652fa22ae3534329dc6180534e98d17432037ff6fd140556e2bb3137e"
->>>>>>> 5e369cc7
 }