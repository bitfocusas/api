import cors from '@fastify/cors';
import fastify, { type FastifyInstance, type FastifyReply, type FastifyRequest } from 'fastify';
import swagger from '@fastify/swagger';
import swaggerUi from '@fastify/swagger-ui';
import rateLimit from '@fastify/rate-limit';
import metricsPlugin from 'fastify-metrics';
import {
  serializerCompiler,
  validatorCompiler,
  jsonSchemaTransform,
} from 'fastify-type-provider-zod';
import { z } from 'zod';
import { createStandardResponses, ValidationError, ResponseValidationError, NotFoundError } from './validate';
import { config as dotenvConfig } from 'dotenv';

/**
 * Helper function to apply strict validation to a Zod schema
 * Only applies strict() to object schemas that support it
 */
function applyStrict<T extends z.ZodTypeAny>(schema: T): T {
  if (schema instanceof z.ZodObject) {
    return schema.strict() as unknown as T;
  }
  return schema;
}

/**
 * Generate operationId from URL path and HTTP method
 * Converts /thing/get_v1 with GET method to thing_get_v1
 */
function generateOperationId(url: string, method: string): string {
  const cleanUrl = url.replace(/^\//, '').toLowerCase();
  const pathPart = cleanUrl.replace(/\//g, '_');
  const methodPart = method.toLowerCase();
  return `${pathPart}_${methodPart}`;
}

/**
 * Result from a custom API token validator function
 */
export interface AuthValidationResult<TContext = unknown> {
  /** Whether the token is valid */
  valid: boolean;
  /** Optional context data to attach to the request (only if valid is true) */
  context?: TContext;
  /** Optional error message (only if valid is false) */
  error?: string;
}

/**
 * Custom API token validator function type
 * @param token - The bearer token extracted from the Authorization header
 * @param request - The Fastify request object for additional validation context
 * @returns Promise resolving to validation result with optional typed context
 */
export type ApiTokenValidator<TContext = unknown> = (
  token: string,
  request: FastifyRequest,
) => Promise<AuthValidationResult<TContext>> | AuthValidationResult<TContext>;

/**
 * Configuration options for the API server
 */
export interface APIServerConfig<TAuthContext = unknown> {
  /** 
   * Optional Fastify instance to use instead of creating a new one.
   * If provided, the library will attach to your existing Fastify instance
   * and you'll be responsible for starting/stopping it.
   * If not provided, the library will create and manage its own instance.
   */
  fastify?: FastifyInstance;
  /** Server port (default: 3000) - Only used if fastify is not provided */
  port?: number;
  /** Server host (default: 127.0.0.1) - Only used if fastify is not provided */
  host?: string;
  /** Environment (default: development) */
  env?: 'development' | 'production';
  /** Log level (default: info) - Only used if fastify is not provided */
  logLevel?: 'debug' | 'info' | 'warn' | 'error';
  /** CORS origin (default: *) */
  corsOrigin?: string;
  /** Trusted proxies */
  trustProxy?: string | string[] | boolean;
  /** 
   * Bearer token for authentication or custom validator function
   * - String: Simple token comparison (default: development-token-change-in-production)
   * - Function: Custom validation logic with typed context
   */
  apiToken?: string | ApiTokenValidator<TAuthContext>;
  /** Rate limit max requests per window (default: 100) */
  rateLimitMax?: number;
  /** Rate limit time window (default: 15m) */
  rateLimitWindow?: string;
  /** Rate limit allow ip addresses */
  rateLimitAllow?: string[];
  /** Enable Prometheus metrics endpoint at /metrics (default: true) */
  metricsEnabled?: boolean;
  /** API title for Swagger docs (default: API Documentation) */
  apiTitle?: string;
  /** API description for Swagger docs */
  apiDescription?: string;
  /** API version for Swagger docs (default: 1.0.0) */
  apiVersion?: string;
  /** Tags for Swagger docs grouping */
  apiTags?: Array<{ name: string; description: string }>;
  /** Load environment variables from .env file (default: true) */
  loadEnv?: boolean;
}

/**
 * Configuration for an API endpoint
 */
export interface EndpointConfig<
  TQuery extends z.ZodTypeAny = z.ZodUndefined,
  TBody extends z.ZodTypeAny = z.ZodUndefined,
  TParams extends z.ZodTypeAny = z.ZodUndefined,
  TResponse extends z.ZodTypeAny = z.ZodVoid,
  TAuthContext = undefined,
> {
  /** HTTP method */
  method: 'GET' | 'POST' | 'PUT' | 'DELETE' | 'PATCH';
  /** URL path */
  url: string;
  /** Zod schema for query parameters */
  query?: TQuery;
  /** Zod schema for request body */
  body?: TBody;
  /** Zod schema for URL path parameters */
  params?: TParams;
  /** Zod schema for successful response (usually 200) */
  response: TResponse;
  /** Additional route configuration */
  config?: {
    description?: string;
    tags?: string[];
    summary?: string;
    operationId?: string;
    deprecated?: boolean;
  };
  /** 
   * Whether this endpoint requires authentication
   * If true, adds Bearer token security requirement and 401/403 responses
   * Also automatically applies authentication middleware
   */
  authenticated?: boolean;
  /** The actual handler function with fully typed parameters */
  handler: (
    request: FastifyRequest & {
      query: TQuery extends z.ZodTypeAny ? z.infer<TQuery> : undefined;
      body: TBody extends z.ZodTypeAny ? z.infer<TBody> : undefined;
      params: TParams extends z.ZodTypeAny ? z.infer<TParams> : undefined;
      auth?: TAuthContext;
    },
    reply: FastifyReply,
  ) => Promise<z.infer<TResponse>>;
}

/**
 * APIServer - A type-safe, production-ready API server powered by Fastify and Zod
 *
 * @example
 * ```typescript
 * import { APIServer } from '@bitfocusas/api';
 * import { z } from 'zod';
 *
 * const app = new APIServer({
 *   port: 3000,
 *   apiTitle: 'My API',
 * });
 *
 * app.createEndpoint({
 *   method: 'GET',
 *   url: '/users',
 *   query: z.object({ limit: z.coerce.number().default(10) }),
 *   response: z.object({ users: z.array(z.any()) }),
 *   handler: async (request) => {
 *     return { users: [] };
 *   },
 * });
 *
 * await app.start();
 * ```
 */
export class APIServer<TAuthContext = undefined> {
  private fastify: FastifyInstance;
  private config: Required<Omit<APIServerConfig<TAuthContext>, 'apiToken' | 'fastify'>> & { 
    apiToken: string | ApiTokenValidator<TAuthContext>;
    fastify?: FastifyInstance;
  };
  private started: boolean = false;
  private ownsFastifyInstance: boolean = false;

  constructor(config: APIServerConfig<TAuthContext> = {}) {
    // Load environment variables if requested
    if (config.loadEnv !== false) {
      dotenvConfig();
    }

    // Check if user provided their own Fastify instance
    if (config.fastify) {
      // Use provided Fastify instance
      this.fastify = config.fastify;
      this.ownsFastifyInstance = false;
      
      // Set up Zod validation on the provided instance
      this.fastify.setValidatorCompiler(validatorCompiler);
      this.fastify.setSerializerCompiler(serializerCompiler);
    } else {
      // Create our own Fastify instance
      this.ownsFastifyInstance = true;
      
      // Merge with defaults, prioritizing config over env vars
      const logLevel = (config.logLevel ?? process.env.LOG_LEVEL ?? 'info') as 'debug' | 'info' | 'warn' | 'error';
      
      // Configure pretty logging for development if pino-pretty is available
      let loggerTransport: { target: string; options: Record<string, unknown> } | undefined = undefined;
      const env = (config.env ?? process.env.NODE_ENV ?? 'development') as 'development' | 'production';
      if (env === 'development') {
        try {
          // Check if pino-pretty is available (it's a devDependency)
          require.resolve('pino-pretty');
          loggerTransport = {
            target: 'pino-pretty',
            options: {
              translateTime: 'HH:MM:ss Z',
              ignore: 'pid,hostname',
            },
          };
        } catch {
          // pino-pretty not available, use default JSON logging
          // This is fine in production or if pino-pretty isn't installed
        }
      }

      // Initialize Fastify
      this.fastify = fastify({
        logger: {
          level: logLevel,
          transport: loggerTransport,
        },
        ajv: {
          customOptions: {
            strict: 'log',
            keywords: ['kind', 'modifier'],
          },
        },
      });

      // Set up Zod validation
      this.fastify.setValidatorCompiler(validatorCompiler);
      this.fastify.setSerializerCompiler(serializerCompiler);
    }

    // Merge with defaults, prioritizing config over env vars
    this.config = {
      fastify: config.fastify,
      port: config.port ?? parseInt(process.env.PORT || '3000', 10),
      host: config.host ?? process.env.HOST ?? '127.0.0.1',
      env: (config.env ?? process.env.NODE_ENV ?? 'development') as 'development' | 'production',
      logLevel: (config.logLevel ?? process.env.LOG_LEVEL ?? 'info') as 'debug' | 'info' | 'warn' | 'error',
      corsOrigin: config.corsOrigin ?? process.env.CORS_ORIGIN ?? '*',
      apiToken: config.apiToken ?? process.env.API_TOKEN ?? 'development-token-change-in-production',
      rateLimitMax: config.rateLimitMax ?? parseInt(process.env.RATE_LIMIT_MAX || '100', 10),
      rateLimitWindow: config.rateLimitWindow ?? process.env.RATE_LIMIT_WINDOW ?? '15m',
      rateLimitAllow: config.rateLimitAllow ?? [],
      metricsEnabled: config.metricsEnabled ?? (process.env.METRICS_ENABLED !== 'false'),
      apiTitle: config.apiTitle ?? 'API Documentation',
      apiDescription: config.apiDescription ?? 'API built with Fastify, Zod, and TypeScript',
      apiVersion: config.apiVersion ?? '1.0.0',
      apiTags: config.apiTags ?? [],
      loadEnv: config.loadEnv ?? true,
    };

<<<<<<< HEAD
=======
    // Configure pretty logging for development if pino-pretty is available
    let loggerTransport: { target: string; options: Record<string, unknown> } | undefined = undefined;
    if (this.config.env === 'development') {
      try {
        // Check if pino-pretty is available (it's a devDependency)
        require.resolve('pino-pretty');
        loggerTransport = {
          target: 'pino-pretty',
          options: {
            translateTime: 'HH:MM:ss Z',
            ignore: 'pid,hostname',
          },
        };
      } catch {
        // pino-pretty not available, use default JSON logging
        // This is fine in production or if pino-pretty isn't installed
      }
    }

    // Initialize Fastify
    this.fastify = fastify({
      logger: {
        level: this.config.logLevel,
        transport: loggerTransport,
      },
      ajv: {
        customOptions: {
          strict: 'log',
          keywords: ['kind', 'modifier'],
        },
      },
      trustProxy: this.config.trustProxy,
    });

    // Set up Zod validation
    this.fastify.setValidatorCompiler(validatorCompiler);
    this.fastify.setSerializerCompiler(serializerCompiler);

>>>>>>> 3c2537ae
    // Register plugins at root level - these must be registered before any routes
    this.registerPlugins();
  }

  /**
   * Register all plugins (CORS, rate limiting, swagger, metrics)
   * These are registered at the root level before routes are added
   */
  private registerPlugins(): void {
    // CORS
    this.fastify.register(cors, {
      origin: this.config.corsOrigin,
    });

    // Rate Limiting
    this.fastify.register(rateLimit, {
      max: this.config.rateLimitMax,
      timeWindow: this.config.rateLimitWindow,
      cache: 10000,
      allowList: ['127.0.0.1', ...this.config.rateLimitAllow],
      redis: undefined,
      skipOnError: true,
      nameSpace: 'faz:',
      continueExceeding: true,
      enableDraftSpec: true,
      addHeadersOnExceeding: {
        'x-ratelimit-limit': true,
        'x-ratelimit-remaining': true,
        'x-ratelimit-reset': true,
      },
      addHeaders: {
        'x-ratelimit-limit': true,
        'x-ratelimit-remaining': true,
        'x-ratelimit-reset': true,
        'retry-after': true,
      },
    });

    // Prometheus Metrics
    if (this.config.metricsEnabled) {
      this.fastify.register(metricsPlugin, {
        endpoint: '/metrics',
        name: 'faz_api',
        routeMetrics: {
          enabled: true,
          registeredRoutesOnly: true,
          groupStatusCodes: true,
        },
      });
    }

    // Swagger documentation - must be registered before routes
    this.fastify.register(swagger, {
      openapi: {
        openapi: '3.1.0',
        info: {
          title: this.config.apiTitle,
          description: this.config.apiDescription,
          version: this.config.apiVersion,
        },
        servers: [
          {
            url: this.config.env === 'development' ? `http://localhost:${this.config.port}` : '/',
            description: this.config.env === 'development' ? 'Development server' : 'Production server',
          },
        ],
        tags: this.config.apiTags,
        components: {
          securitySchemes: {
            bearerAuth: {
              type: 'http',
              scheme: 'bearer',
              bearerFormat: 'JWT',
              description: 'Enter your bearer token',
            },
          },
        },
      },
      transform: jsonSchemaTransform,
    });

    this.fastify.register(swaggerUi, {
      routePrefix: '/docs',
      uiConfig: {
        docExpansion: 'list',
        deepLinking: true,
        syntaxHighlight: {
          activate: true,
          theme: 'monokai',
        },
      },
      staticCSP: true,
      transformStaticCSP: (header) => header,
    });
  }

  /**
   * Get the underlying Fastify instance
   * Useful for advanced customization
   */
  get instance(): FastifyInstance {
    return this.fastify;
  }

  /**
   * Get the server configuration
   */
  get serverConfig(): Readonly<Required<Omit<APIServerConfig<TAuthContext>, 'fastify'>> & { fastify?: FastifyInstance }> {
    return this.config;
  }

  /**
   * Create and register an endpoint
   *
   * @example
   * ```typescript
   * app.createEndpoint({
   *   method: 'POST',
   *   url: '/users',
   *   body: z.object({ name: z.string(), email: z.string().email() }),
   *   response: z.object({ id: z.string(), name: z.string() }),
   *   handler: async (request) => {
   *     const { name, email } = request.body;
   *     return { id: '123', name };
   *   },
   * });
   * ```
   */
  createEndpoint<
    TQuery extends z.ZodTypeAny = z.ZodUndefined,
    TBody extends z.ZodTypeAny = z.ZodUndefined,
    TParams extends z.ZodTypeAny = z.ZodUndefined,
    TResponse extends z.ZodTypeAny = z.ZodVoid,
  >(endpointConfig: EndpointConfig<TQuery, TBody, TParams, TResponse, TAuthContext>): void {
    // Validate request data (query and body) before handler execution
    const validatedHandler = async (request: FastifyRequest, reply: FastifyReply) => {
      try {
        // Validate query parameters
        let validatedQuery: TQuery extends z.ZodTypeAny ? z.infer<TQuery> : undefined =
          undefined as TQuery extends z.ZodTypeAny ? z.infer<TQuery> : undefined;
        if (endpointConfig.query) {
          const strictQuery = applyStrict(endpointConfig.query);
          const queryResult = strictQuery.safeParse(request.query);
          if (!queryResult.success) {
            throw new ValidationError(
              queryResult.error.errors.map((err: z.ZodIssue) => ({
                field: `query.${err.path.join('.')}`,
                message: err.message,
              })),
            );
          }
          validatedQuery = queryResult.data;
        }

        // Validate body parameters
        let validatedBody: TBody extends z.ZodTypeAny ? z.infer<TBody> : undefined =
          undefined as TBody extends z.ZodTypeAny ? z.infer<TBody> : undefined;
        if (endpointConfig.body) {
          const strictBody = applyStrict(endpointConfig.body);
          const bodyResult = strictBody.safeParse(request.body);
          if (!bodyResult.success) {
            throw new ValidationError(
              bodyResult.error.errors.map((err: z.ZodIssue) => ({
                field: `body.${err.path.join('.')}`,
                message: err.message,
              })),
            );
          }
          validatedBody = bodyResult.data;
        }

        // Validate path parameters
        let validatedParams: TParams extends z.ZodTypeAny ? z.infer<TParams> : undefined =
          undefined as TParams extends z.ZodTypeAny ? z.infer<TParams> : undefined;
        if (endpointConfig.params) {
          const strictParams = applyStrict(endpointConfig.params);
          const paramsResult = strictParams.safeParse(request.params);
          if (!paramsResult.success) {
            throw new ValidationError(
              paramsResult.error.errors.map((err: z.ZodIssue) => ({
                field: `params.${err.path.join('.')}`,
                message: err.message,
              })),
            );
          }
          validatedParams = paramsResult.data;
        }

        // Create typed request object
        const typedRequest = {
          ...request,
          query: validatedQuery,
          body: validatedBody,
          params: validatedParams,
          auth: (request as FastifyRequest & { auth?: TAuthContext }).auth,
        } as FastifyRequest & {
          query: TQuery extends z.ZodTypeAny ? z.infer<TQuery> : undefined;
          body: TBody extends z.ZodTypeAny ? z.infer<TBody> : undefined;
          params: TParams extends z.ZodTypeAny ? z.infer<TParams> : undefined;
          auth?: TAuthContext;
        };

        // Execute the handler
        const result = await endpointConfig.handler(typedRequest, reply);

        // Validate response before sending
        const strictResponse = applyStrict(endpointConfig.response);
        const responseResult = strictResponse.safeParse(result);
        if (!responseResult.success) {
          console.error(
            'Response validation failed:',
            JSON.stringify(
              {
                url: request.url,
                method: request.method,
                errors: responseResult.error.errors,
                response: result,
              },
              null,
              2,
            ),
          );
          throw new ResponseValidationError(
            responseResult.error.errors.map((err: z.ZodIssue) => ({
              field: err.path.join('.') || 'root',
              message: err.message,
            })),
          );
        }
        return result;
      } catch (error) {
        // Handle NotFoundError
        if (error instanceof NotFoundError) {
          return reply.code(404).send({
            statusCode: 404,
            error: 'Not Found',
            message: error.message,
          });
        }

        // Handle validation errors
        if (error instanceof ValidationError) {
          const response = {
            statusCode: 400,
            error: 'Bad Request',
            message: 'Validation failed',
            details: error.details,
          };
          return reply.code(400).send(response);
        }

        // Handle response validation errors
        if (error instanceof ResponseValidationError) {
          const response = {
            statusCode: 500,
            error: 'Internal Server Error',
            message: 'Response validation failed - server returned invalid data',
            details: error.details,
          };
          return reply.code(500).send(response);
        }

        // Re-throw other errors to be handled by Fastify's error handler
        throw error;
      }
    };

    // Generate operationId automatically from URL and method
    const autoGeneratedOperationId = generateOperationId(endpointConfig.url, endpointConfig.method);
    const operationId = endpointConfig.config?.operationId || autoGeneratedOperationId;

    // Prepare response schemas including auth errors if needed
    const responses: Record<string, z.ZodTypeAny> = {
      200: applyStrict(endpointConfig.response),
    };

    // Add auth error responses if endpoint requires authentication
    if (endpointConfig.authenticated) {
      responses[401] = z.object({
        statusCode: z.number().describe('HTTP status code'),
        error: z.string().describe('Error name'),
        message: z.string().describe('Error message'),
      }).describe('Unauthorized - Missing or invalid authorization header');
      
      responses[403] = z.object({
        statusCode: z.number().describe('HTTP status code'),
        error: z.string().describe('Error name'),
        message: z.string().describe('Error message'),
      }).describe('Forbidden - Invalid or expired token');
    }

    // Register the route with Fastify after plugins are loaded
    // We use after() to ensure this route is registered after swagger is ready
    this.fastify.after(() => {
      this.fastify.route({
        method: endpointConfig.method,
        url: endpointConfig.url,
        schema: {
          deprecated: endpointConfig.config?.deprecated,
          description: endpointConfig.config?.description,
          tags: endpointConfig.config?.tags,
          summary: endpointConfig.config?.summary,
          operationId,
          querystring: endpointConfig.query ? applyStrict(endpointConfig.query) : undefined,
          params: endpointConfig.params ? applyStrict(endpointConfig.params) : undefined,
          // Only add body schema for methods that support it
          ...(endpointConfig.method !== 'GET' && endpointConfig.body
            ? { body: applyStrict(endpointConfig.body) }
            : {}),
          response: createStandardResponses(responses),
          // Add security requirement if authenticated
          ...(endpointConfig.authenticated ? { security: [{ bearerAuth: [] }] } : {}),
        },
        // Apply authentication middleware if required
        ...(endpointConfig.authenticated ? { preHandler: this.authenticateToken } : {}),
        handler: validatedHandler,
      });
    });
  }

  /**
   * Register authentication middleware
   * Use this to protect specific routes
   *
   * @example
   * ```typescript
   * // Protect all routes under /api/admin
   * app.instance.register(async (protectedScope) => {
   *   protectedScope.addHook('onRequest', app.authenticateToken);
   *   // Register protected endpoints here
   * });
   * ```
   */
  authenticateToken = async (
    request: FastifyRequest & { auth?: TAuthContext },
    reply: FastifyReply,
  ): Promise<void> => {
    const authHeader = request.headers.authorization;

    if (!authHeader) {
      return reply.code(401).send({
        statusCode: 401,
        error: 'Unauthorized',
        message: 'Missing authorization header',
      });
    }

    const parts = authHeader.split(' ');
    if (parts.length !== 2 || parts[0] !== 'Bearer') {
      return reply.code(401).send({
        statusCode: 401,
        error: 'Unauthorized',
        message: 'Invalid authorization header format. Expected: Bearer <token>',
      });
    }

    const token = parts[1];

    // Check if apiToken is a function (custom validator) or string (simple comparison)
    if (typeof this.config.apiToken === 'function') {
      // Custom validation with context
      const result = await this.config.apiToken(token, request);
      
      if (!result.valid) {
        return reply.code(403).send({
          statusCode: 403,
          error: 'Forbidden',
          message: result.error || 'Invalid token',
        });
      }

      // Attach auth context to request
      if (result.context !== undefined) {
        request.auth = result.context;
      }
    } else {
      // Simple string comparison
      if (token !== this.config.apiToken) {
        return reply.code(403).send({
          statusCode: 403,
          error: 'Forbidden',
          message: 'Invalid token',
        });
      }
    }

    // Token is valid, continue to route handler
  };

  /**
   * Start the API server
   * 
   * If you provided your own Fastify instance via the config, this method
   * will not start the server (you're responsible for starting it yourself).
   * If the library created its own instance, this will start it.
   * 
   * @returns Promise that resolves when server is ready (or immediately if using provided instance)
   */
  async start(): Promise<void> {
    if (this.started) {
      throw new Error('Server is already started');
    }

    // If user provided their own Fastify instance, don't start it
    if (!this.ownsFastifyInstance) {
      this.started = true;
      console.log(`
✅ API server attached to your Fastify instance!
📝 API Documentation: http://localhost:${this.config.port}/docs
${this.config.metricsEnabled ? `📊 Metrics: http://localhost:${this.config.port}/metrics` : ''}
🔒 Rate Limit: ${this.config.rateLimitMax} requests per ${this.config.rateLimitWindow}
      `);
      return;
    }

    try {
      // Start server (we own the instance)
      await this.fastify.listen({
        port: this.config.port,
        host: this.config.host,
      });

      this.started = true;

      console.log(`
🚀 Server is running!
📝 API Documentation: http://localhost:${this.config.port}/docs
${this.config.metricsEnabled ? `📊 Metrics: http://localhost:${this.config.port}/metrics` : ''}
🔒 Rate Limit: ${this.config.rateLimitMax} requests per ${this.config.rateLimitWindow}
      `);
    } catch (err) {
      console.error('Failed to start server:', err);
      throw err;
    }
  }

  /**
   * Stop the API server gracefully
   * 
   * If you provided your own Fastify instance via the config, this method
   * will not close it (you're responsible for closing it yourself).
   * If the library created its own instance, this will close it.
   */
  async stop(): Promise<void> {
    if (!this.started) {
      return;
    }

    // If user provided their own Fastify instance, don't close it
    if (!this.ownsFastifyInstance) {
      this.started = false;
      return;
    }

    await this.fastify.close();
    this.started = false;
  }

  /**
   * Setup graceful shutdown handlers
   * This is optional but recommended for production
   */
  setupGracefulShutdown(): void {
    const signals: NodeJS.Signals[] = ['SIGINT', 'SIGTERM'];
    signals.forEach((signal) => {
      process.on(signal, async () => {
        console.log(`\n${signal} received, closing server...`);
        await this.stop();
        process.exit(0);
      });
    });
  }
}
<|MERGE_RESOLUTION|>--- conflicted
+++ resolved
@@ -183,9 +183,10 @@
  */
 export class APIServer<TAuthContext = undefined> {
   private fastify: FastifyInstance;
-  private config: Required<Omit<APIServerConfig<TAuthContext>, 'apiToken' | 'fastify'>> & { 
+  private config: Required<Omit<APIServerConfig<TAuthContext>, 'apiToken' | 'fastify' | 'trustProxy'>> & { 
     apiToken: string | ApiTokenValidator<TAuthContext>;
     fastify?: FastifyInstance;
+    trustProxy?: string | string[] | boolean;
   };
   private started: boolean = false;
   private ownsFastifyInstance: boolean = false;
@@ -244,6 +245,7 @@
             keywords: ['kind', 'modifier'],
           },
         },
+        trustProxy: config.trustProxy,
       });
 
       // Set up Zod validation
@@ -259,6 +261,7 @@
       env: (config.env ?? process.env.NODE_ENV ?? 'development') as 'development' | 'production',
       logLevel: (config.logLevel ?? process.env.LOG_LEVEL ?? 'info') as 'debug' | 'info' | 'warn' | 'error',
       corsOrigin: config.corsOrigin ?? process.env.CORS_ORIGIN ?? '*',
+      trustProxy: config.trustProxy,
       apiToken: config.apiToken ?? process.env.API_TOKEN ?? 'development-token-change-in-production',
       rateLimitMax: config.rateLimitMax ?? parseInt(process.env.RATE_LIMIT_MAX || '100', 10),
       rateLimitWindow: config.rateLimitWindow ?? process.env.RATE_LIMIT_WINDOW ?? '15m',
@@ -271,47 +274,6 @@
       loadEnv: config.loadEnv ?? true,
     };
 
-<<<<<<< HEAD
-=======
-    // Configure pretty logging for development if pino-pretty is available
-    let loggerTransport: { target: string; options: Record<string, unknown> } | undefined = undefined;
-    if (this.config.env === 'development') {
-      try {
-        // Check if pino-pretty is available (it's a devDependency)
-        require.resolve('pino-pretty');
-        loggerTransport = {
-          target: 'pino-pretty',
-          options: {
-            translateTime: 'HH:MM:ss Z',
-            ignore: 'pid,hostname',
-          },
-        };
-      } catch {
-        // pino-pretty not available, use default JSON logging
-        // This is fine in production or if pino-pretty isn't installed
-      }
-    }
-
-    // Initialize Fastify
-    this.fastify = fastify({
-      logger: {
-        level: this.config.logLevel,
-        transport: loggerTransport,
-      },
-      ajv: {
-        customOptions: {
-          strict: 'log',
-          keywords: ['kind', 'modifier'],
-        },
-      },
-      trustProxy: this.config.trustProxy,
-    });
-
-    // Set up Zod validation
-    this.fastify.setValidatorCompiler(validatorCompiler);
-    this.fastify.setSerializerCompiler(serializerCompiler);
-
->>>>>>> 3c2537ae
     // Register plugins at root level - these must be registered before any routes
     this.registerPlugins();
   }
@@ -419,7 +381,7 @@
   /**
    * Get the server configuration
    */
-  get serverConfig(): Readonly<Required<Omit<APIServerConfig<TAuthContext>, 'fastify'>> & { fastify?: FastifyInstance }> {
+  get serverConfig(): Readonly<Required<Omit<APIServerConfig<TAuthContext>, 'fastify' | 'trustProxy'>> & { fastify?: FastifyInstance; trustProxy?: string | string[] | boolean }> {
     return this.config;
   }
 
