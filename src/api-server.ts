import cors from '@fastify/cors'
import fastify, { type FastifyInstance, type FastifyReply, type FastifyRequest } from 'fastify'
import swagger from '@fastify/swagger'
import swaggerUi from '@fastify/swagger-ui'
import rateLimit from '@fastify/rate-limit'
import metricsPlugin from 'fastify-metrics'
import { serializerCompiler, validatorCompiler, jsonSchemaTransform } from 'fastify-type-provider-zod'
import { z } from 'zod'
import { createStandardResponses, ValidationError, ResponseValidationError, NotFoundError } from './validate'
import { config as dotenvConfig } from 'dotenv'

/**
 * Helper function to apply strict validation to a Zod schema
 * Only applies strict() to object schemas that support it
 */
function applyStrict<T extends z.ZodTypeAny>(schema: T): T {
	if (schema instanceof z.ZodObject) {
		return schema.strict() as unknown as T
	}
	return schema
}

/**
 * Generate operationId from URL path and HTTP method
 * Converts /thing/get_v1 with GET method to thing_get_v1
 */
function generateOperationId(url: string, method: string): string {
	const cleanUrl = url.replace(/^\//, '').toLowerCase()
	const pathPart = cleanUrl.replace(/\//g, '_')
	const methodPart = method.toLowerCase()
	return `${pathPart}_${methodPart}`
}

/**
 * Result from a custom API token validator function
 */
export interface AuthValidationResult<TContext = unknown> {
	/** Whether the token is valid */
	valid: boolean
	/** Optional context data to attach to the request (only if valid is true) */
	context?: TContext
	/** Optional error message (only if valid is false) */
	error?: string
}

/**
 * Custom API token validator function type
 * @param token - The bearer token extracted from the Authorization header
 * @param request - The Fastify request object for additional validation context
 * @returns Promise resolving to validation result with optional typed context
 */
export type ApiTokenValidator<TContext = unknown> = (
	token: string,
	request: FastifyRequest,
) => Promise<AuthValidationResult<TContext>> | AuthValidationResult<TContext>

/**
 * Configuration options for the API server
 */
export interface APIServerConfig<TAuthContext = unknown> {
<<<<<<< HEAD
	/** Server port (default: 3000) */
	port?: number
	/** Server host (default: 127.0.0.1) */
	host?: string
	/** Environment (default: development) */
	env?: 'development' | 'production'
	/** Log level (default: info) */
	logLevel?: 'debug' | 'info' | 'warn' | 'error'
	/** CORS origin (default: *) */
	corsOrigin?: string
	/** Trusted proxies */
	trustProxy?: string | string[] | boolean
	/**
	 * Bearer token for authentication or custom validator function
	 * - String: Simple token comparison (default: development-token-change-in-production)
	 * - Function: Custom validation logic with typed context
	 */
	apiToken?: string | ApiTokenValidator<TAuthContext>
	/** Rate limit max requests per window (default: 100) */
	rateLimitMax?: number
	/** Rate limit time window (default: 15m) */
	rateLimitWindow?: string
	/** Rate limit allow ip addresses */
	rateLimitAllow?: string[]
	/** Enable Prometheus metrics endpoint at /metrics (default: true) */
	metricsEnabled?: boolean
	/** API title for Swagger docs (default: API Documentation) */
	apiTitle?: string
	/** API description for Swagger docs */
	apiDescription?: string
	/** API version for Swagger docs (default: 1.0.0) */
	apiVersion?: string
	/** Tags for Swagger docs grouping */
	apiTags?: Array<{ name: string; description: string }>
	/** Load environment variables from .env file (default: true) */
	loadEnv?: boolean
=======
  /** 
   * Optional Fastify instance to use instead of creating a new one.
   * If provided, the library will attach to your existing Fastify instance
   * and you'll be responsible for starting/stopping it.
   * If not provided, the library will create and manage its own instance.
   */
  fastify?: FastifyInstance;
  /** Server port (default: 3000) - Only used if fastify is not provided */
  port?: number;
  /** Server host (default: 127.0.0.1) - Only used if fastify is not provided */
  host?: string;
  /** Environment (default: development) */
  env?: 'development' | 'production';
  /** Log level (default: info) - Only used if fastify is not provided */
  logLevel?: 'debug' | 'info' | 'warn' | 'error';
  /** CORS origin (default: *) */
  corsOrigin?: string;
  /** Trusted proxies */
  trustProxy?: string | string[] | boolean;
  /** 
   * Bearer token for authentication or custom validator function
   * - String: Simple token comparison (default: development-token-change-in-production)
   * - Function: Custom validation logic with typed context
   */
  apiToken?: string | ApiTokenValidator<TAuthContext>;
  /** Rate limit max requests per window (default: 100) */
  rateLimitMax?: number;
  /** Rate limit time window (default: 15m) */
  rateLimitWindow?: string;
  /** Rate limit allow ip addresses */
  rateLimitAllow?: string[];
  /** Enable Prometheus metrics endpoint at /metrics (default: true) */
  metricsEnabled?: boolean;
  /** API title for Swagger docs (default: API Documentation) */
  apiTitle?: string;
  /** API description for Swagger docs */
  apiDescription?: string;
  /** API version for Swagger docs (default: 1.0.0) */
  apiVersion?: string;
  /** Tags for Swagger docs grouping */
  apiTags?: Array<{ name: string; description: string }>;
  /** Load environment variables from .env file (default: true) */
  loadEnv?: boolean;
>>>>>>> 5e369cc7
}

/**
 * Configuration for an API endpoint
 */
export interface EndpointConfig<
	TQuery extends z.ZodTypeAny = z.ZodUndefined,
	TBody extends z.ZodTypeAny = z.ZodUndefined,
	TParams extends z.ZodTypeAny = z.ZodUndefined,
	TResponse extends z.ZodTypeAny = z.ZodVoid,
	TAuthContext = undefined,
> {
	/** HTTP method */
	method: 'GET' | 'POST' | 'PUT' | 'DELETE' | 'PATCH'
	/** URL path */
	url: string
	/** Zod schema for query parameters */
	query?: TQuery
	/** Zod schema for request body */
	body?: TBody
	/** Zod schema for URL path parameters */
	params?: TParams
	/** Zod schema for successful response (usually 200) */
	response: TResponse
	/** Additional route configuration */
	config?: {
		description?: string
		tags?: string[]
		summary?: string
		operationId?: string
		deprecated?: boolean
	}
	/**
	 * Whether this endpoint requires authentication
	 * If true, adds Bearer token security requirement and 401/403 responses
	 * Also automatically applies authentication middleware
	 */
	authenticated?: boolean
	/** The actual handler function with fully typed parameters */
	handler: (
		request: FastifyRequest & {
			query: TQuery extends z.ZodTypeAny ? z.infer<TQuery> : undefined
			body: TBody extends z.ZodTypeAny ? z.infer<TBody> : undefined
			params: TParams extends z.ZodTypeAny ? z.infer<TParams> : undefined
			auth?: TAuthContext
		},
		reply: FastifyReply,
	) => Promise<z.infer<TResponse>>
}

/**
 * APIServer - A type-safe, production-ready API server powered by Fastify and Zod
 *
 * @example
 * ```typescript
 * import { APIServer } from '@bitfocusas/api';
 * import { z } from 'zod';
 *
 * const app = new APIServer({
 *   port: 3000,
 *   apiTitle: 'My API',
 * });
 *
 * app.createEndpoint({
 *   method: 'GET',
 *   url: '/users',
 *   query: z.object({ limit: z.coerce.number().default(10) }),
 *   response: z.object({ users: z.array(z.any()) }),
 *   handler: async (request) => {
 *     return { users: [] };
 *   },
 * });
 *
 * await app.start();
 * ```
 */
export class APIServer<TAuthContext = undefined> {
<<<<<<< HEAD
	private fastify: FastifyInstance
	private config: Required<Omit<APIServerConfig<TAuthContext>, 'apiToken'>> & {
		apiToken: string | ApiTokenValidator<TAuthContext>
	}
	private started = false

	constructor(config: APIServerConfig<TAuthContext> = {}) {
		// Load environment variables if requested
		if (config.loadEnv !== false) {
			dotenvConfig()
		}

		// Merge with defaults, prioritizing config over env vars
		this.config = {
			port: config.port ?? Number.parseInt(process.env.PORT || '3000', 10),
			host: config.host ?? process.env.HOST ?? '127.0.0.1',
			env: (config.env ?? process.env.NODE_ENV ?? 'development') as 'development' | 'production',
			logLevel: (config.logLevel ?? process.env.LOG_LEVEL ?? 'info') as 'debug' | 'info' | 'warn' | 'error',
			corsOrigin: config.corsOrigin ?? process.env.CORS_ORIGIN ?? '*',
			trustProxy: config.trustProxy ?? false,
			apiToken: config.apiToken ?? process.env.API_TOKEN ?? 'development-token-change-in-production',
			rateLimitMax: config.rateLimitMax ?? Number.parseInt(process.env.RATE_LIMIT_MAX || '100', 10),
			rateLimitWindow: config.rateLimitWindow ?? process.env.RATE_LIMIT_WINDOW ?? '15m',
			rateLimitAllow: config.rateLimitAllow ?? [],
			metricsEnabled: config.metricsEnabled ?? process.env.METRICS_ENABLED !== 'false',
			apiTitle: config.apiTitle ?? 'API Documentation',
			apiDescription: config.apiDescription ?? 'API built with Fastify, Zod, and TypeScript',
			apiVersion: config.apiVersion ?? '1.0.0',
			apiTags: config.apiTags ?? [],
			loadEnv: config.loadEnv ?? true,
		}

		// Configure pretty logging for development if pino-pretty is available
		let loggerTransport: { target: string; options: Record<string, unknown> } | undefined = undefined
		if (this.config.env === 'development') {
			try {
				// Check if pino-pretty is available (it's a devDependency)
				require.resolve('pino-pretty')
				loggerTransport = {
					target: 'pino-pretty',
					options: {
						translateTime: 'HH:MM:ss Z',
						ignore: 'pid,hostname',
					},
				}
			} catch {
				// pino-pretty not available, use default JSON logging
				// This is fine in production or if pino-pretty isn't installed
			}
		}

		// Initialize Fastify
		this.fastify = fastify({
			logger: {
				level: this.config.logLevel,
				transport: loggerTransport,
			},
			ajv: {
				customOptions: {
					strict: 'log',
					keywords: ['kind', 'modifier'],
				},
			},
			trustProxy: this.config.trustProxy,
		})

		// Set up Zod validation
		this.fastify.setValidatorCompiler(validatorCompiler)
		this.fastify.setSerializerCompiler(serializerCompiler)

		// Register plugins at root level - these must be registered before any routes
		this.registerPlugins()
	}

	/**
	 * Register all plugins (CORS, rate limiting, swagger, metrics)
	 * These are registered at the root level before routes are added
	 */
	private registerPlugins(): void {
		// CORS
		this.fastify.register(cors, {
			origin: this.config.corsOrigin,
		})

		// Rate Limiting
		this.fastify.register(rateLimit, {
			max: this.config.rateLimitMax,
			timeWindow: this.config.rateLimitWindow,
			cache: 10000,
			allowList: ['127.0.0.1', ...this.config.rateLimitAllow],
			redis: undefined,
			skipOnError: true,
			nameSpace: 'faz:',
			continueExceeding: true,
			enableDraftSpec: true,
			addHeadersOnExceeding: {
				'x-ratelimit-limit': true,
				'x-ratelimit-remaining': true,
				'x-ratelimit-reset': true,
			},
			addHeaders: {
				'x-ratelimit-limit': true,
				'x-ratelimit-remaining': true,
				'x-ratelimit-reset': true,
				'retry-after': true,
			},
		})

		// Prometheus Metrics
		if (this.config.metricsEnabled) {
			this.fastify.register(metricsPlugin, {
				endpoint: '/metrics',
				name: 'faz_api',
				routeMetrics: {
					enabled: true,
					registeredRoutesOnly: true,
					groupStatusCodes: true,
				},
			})
		}

		// Swagger documentation - must be registered before routes
		this.fastify.register(swagger, {
			openapi: {
				openapi: '3.1.0',
				info: {
					title: this.config.apiTitle,
					description: this.config.apiDescription,
					version: this.config.apiVersion,
				},
				servers: [
					{
						url: this.config.env === 'development' ? `http://localhost:${this.config.port}` : '/',
						description: this.config.env === 'development' ? 'Development server' : 'Production server',
					},
				],
				tags: this.config.apiTags,
				components: {
					securitySchemes: {
						bearerAuth: {
							type: 'http',
							scheme: 'bearer',
							bearerFormat: 'JWT',
							description: 'Enter your bearer token',
						},
					},
				},
			},
			transform: jsonSchemaTransform,
		})

		this.fastify.register(swaggerUi, {
			routePrefix: '/docs',
			uiConfig: {
				docExpansion: 'list',
				deepLinking: true,
				syntaxHighlight: {
					activate: true,
					theme: 'monokai',
				},
			},
			staticCSP: true,
			transformStaticCSP: (header) => header,
		})
	}

	/**
	 * Get the underlying Fastify instance
	 * Useful for advanced customization
	 */
	get instance(): FastifyInstance {
		return this.fastify
	}

	/**
	 * Get the server configuration
	 */
	get serverConfig(): Readonly<Required<APIServerConfig>> {
		return this.config
	}

	/**
	 * Create and register an endpoint
	 *
	 * @example
	 * ```typescript
	 * app.createEndpoint({
	 *   method: 'POST',
	 *   url: '/users',
	 *   body: z.object({ name: z.string(), email: z.string().email() }),
	 *   response: z.object({ id: z.string(), name: z.string() }),
	 *   handler: async (request) => {
	 *     const { name, email } = request.body;
	 *     return { id: '123', name };
	 *   },
	 * });
	 * ```
	 */
	createEndpoint<
		TQuery extends z.ZodTypeAny = z.ZodUndefined,
		TBody extends z.ZodTypeAny = z.ZodUndefined,
		TParams extends z.ZodTypeAny = z.ZodUndefined,
		TResponse extends z.ZodTypeAny = z.ZodVoid,
	>(endpointConfig: EndpointConfig<TQuery, TBody, TParams, TResponse, TAuthContext>): void {
		// Validate request data (query and body) before handler execution
		const validatedHandler = async (request: FastifyRequest, reply: FastifyReply) => {
			try {
				// Validate query parameters
				let validatedQuery: TQuery extends z.ZodTypeAny ? z.infer<TQuery> : undefined =
					undefined as TQuery extends z.ZodTypeAny ? z.infer<TQuery> : undefined
				if (endpointConfig.query) {
					const strictQuery = applyStrict(endpointConfig.query)
					const queryResult = strictQuery.safeParse(request.query)
					if (!queryResult.success) {
						throw new ValidationError(
							queryResult.error.issues.map((err: z.ZodIssue) => ({
								field: `query.${err.path.join('.')}`,
								message: err.message,
							})),
						)
					}
					validatedQuery = queryResult.data as TQuery extends z.ZodTypeAny ? z.infer<TQuery> : undefined
				}

				// Validate body parameters
				let validatedBody: TBody extends z.ZodTypeAny ? z.infer<TBody> : undefined =
					undefined as TBody extends z.ZodTypeAny ? z.infer<TBody> : undefined
				if (endpointConfig.body) {
					const strictBody = applyStrict(endpointConfig.body)
					const bodyResult = strictBody.safeParse(request.body)
					if (!bodyResult.success) {
						throw new ValidationError(
							bodyResult.error.issues.map((err: z.ZodIssue) => ({
								field: `body.${err.path.join('.')}`,
								message: err.message,
							})),
						)
					}
					validatedBody = bodyResult.data as TBody extends z.ZodTypeAny ? z.infer<TBody> : undefined
				}

				// Validate path parameters
				let validatedParams: TParams extends z.ZodTypeAny ? z.infer<TParams> : undefined =
					undefined as TParams extends z.ZodTypeAny ? z.infer<TParams> : undefined
				if (endpointConfig.params) {
					const strictParams = applyStrict(endpointConfig.params)
					const paramsResult = strictParams.safeParse(request.params)
					if (!paramsResult.success) {
						throw new ValidationError(
							paramsResult.error.issues.map((err: z.ZodIssue) => ({
								field: `params.${err.path.join('.')}`,
								message: err.message,
							})),
						)
					}
					validatedParams = paramsResult.data as TParams extends z.ZodTypeAny ? z.infer<TParams> : undefined
				}

				// Create typed request object
				const typedRequest = {
					...request,
					query: validatedQuery,
					body: validatedBody,
					params: validatedParams,
					auth: (request as FastifyRequest & { auth?: TAuthContext }).auth,
				} as FastifyRequest & {
					query: TQuery extends z.ZodTypeAny ? z.infer<TQuery> : undefined
					body: TBody extends z.ZodTypeAny ? z.infer<TBody> : undefined
					params: TParams extends z.ZodTypeAny ? z.infer<TParams> : undefined
					auth?: TAuthContext
				}

				// Execute the handler
				const result = await endpointConfig.handler(typedRequest, reply)

				// Validate response before sending
				const strictResponse = applyStrict(endpointConfig.response)
				const responseResult = strictResponse.safeParse(result)
				if (!responseResult.success) {
					console.error(
						'Response validation failed:',
						JSON.stringify(
							{
								url: request.url,
								method: request.method,
								errors: responseResult.error.issues,
								response: result,
							},
							null,
							2,
						),
					)
					throw new ResponseValidationError(
						responseResult.error.issues.map((err: z.ZodIssue) => ({
							field: err.path.join('.') || 'root',
							message: err.message,
						})),
					)
				}
				return result
			} catch (error) {
				// Handle NotFoundError
				if (error instanceof NotFoundError) {
					return reply.code(404).send({
						statusCode: 404,
						error: 'Not Found',
						message: error.message,
					})
				}

				// Handle validation errors
				if (error instanceof ValidationError) {
					const response = {
						statusCode: 400,
						error: 'Bad Request',
						message: 'Validation failed',
						details: error.details,
					}
					return reply.code(400).send(response)
				}

				// Handle response validation errors
				if (error instanceof ResponseValidationError) {
					const response = {
						statusCode: 500,
						error: 'Internal Server Error',
						message: 'Response validation failed - server returned invalid data',
						details: error.details,
					}
					return reply.code(500).send(response)
				}

				// Re-throw other errors to be handled by Fastify's error handler
				throw error
			}
		}

		// Generate operationId automatically from URL and method
		const autoGeneratedOperationId = generateOperationId(endpointConfig.url, endpointConfig.method)
		const operationId = endpointConfig.config?.operationId || autoGeneratedOperationId

		// Prepare response schemas including auth errors if needed
		const responses: Record<string, z.ZodTypeAny> = {
			200: applyStrict(endpointConfig.response),
		}

		// Add auth error responses if endpoint requires authentication
		if (endpointConfig.authenticated) {
			responses[401] = z
				.object({
					statusCode: z.number().describe('HTTP status code'),
					error: z.string().describe('Error name'),
					message: z.string().describe('Error message'),
				})
				.describe('Unauthorized - Missing or invalid authorization header')

			responses[403] = z
				.object({
					statusCode: z.number().describe('HTTP status code'),
					error: z.string().describe('Error name'),
					message: z.string().describe('Error message'),
				})
				.describe('Forbidden - Invalid or expired token')
		}

		// Register the route with Fastify after plugins are loaded
		// We use after() to ensure this route is registered after swagger is ready
		this.fastify.after(() => {
			// Provide empty params schema if no params are defined to avoid Fastify warnings
			const paramsSchema = endpointConfig.params ? applyStrict(endpointConfig.params) : z.object({}).strict()
			// Provide empty querystring schema if no query is defined to avoid Fastify warnings
			const querystringSchema = endpointConfig.query ? applyStrict(endpointConfig.query) : z.object({}).strict()

			this.fastify.route({
				method: endpointConfig.method,
				url: endpointConfig.url,
				schema: {
					deprecated: endpointConfig.config?.deprecated,
					description: endpointConfig.config?.description,
					tags: endpointConfig.config?.tags,
					summary: endpointConfig.config?.summary,
					operationId,
					querystring: querystringSchema,
					params: paramsSchema,
					// Only add body schema for methods that support it
					...(endpointConfig.method !== 'GET' && endpointConfig.body
						? { body: applyStrict(endpointConfig.body) }
						: {}),
					response: createStandardResponses(responses),
					// Add security requirement if authenticated
					...(endpointConfig.authenticated ? { security: [{ bearerAuth: [] }] } : {}),
				},
				// Apply authentication middleware if required
				...(endpointConfig.authenticated ? { preHandler: this.authenticateToken } : {}),
				handler: validatedHandler,
			})
		})
	}

	/**
	 * Register authentication middleware
	 * Use this to protect specific routes
	 *
	 * @example
	 * ```typescript
	 * // Protect all routes under /api/admin
	 * app.instance.register(async (protectedScope) => {
	 *   protectedScope.addHook('onRequest', app.authenticateToken);
	 *   // Register protected endpoints here
	 * });
	 * ```
	 */
	authenticateToken = async (
		request: FastifyRequest & { auth?: TAuthContext },
		reply: FastifyReply,
	): Promise<void> => {
		const authHeader = request.headers.authorization

		if (!authHeader) {
			return reply.code(401).send({
				statusCode: 401,
				error: 'Unauthorized',
				message: 'Missing authorization header',
			})
		}

		const parts = authHeader.split(' ')
		if (parts.length !== 2 || parts[0] !== 'Bearer') {
			return reply.code(401).send({
				statusCode: 401,
				error: 'Unauthorized',
				message: 'Invalid authorization header format. Expected: Bearer <token>',
			})
		}

		const token = parts[1]

		// Check if apiToken is a function (custom validator) or string (simple comparison)
		if (typeof this.config.apiToken === 'function') {
			// Custom validation with context
			const result = await this.config.apiToken(token, request)

			if (!result.valid) {
				return reply.code(403).send({
					statusCode: 403,
					error: 'Forbidden',
					message: result.error || 'Invalid token',
				})
			}

			// Attach auth context to request
			if (result.context !== undefined) {
				request.auth = result.context
			}
		} else {
			// Simple string comparison
			if (token !== this.config.apiToken) {
				return reply.code(403).send({
					statusCode: 403,
					error: 'Forbidden',
					message: 'Invalid token',
				})
			}
		}

		// Token is valid, continue to route handler
	}

	/**
	 * Start the API server
	 * @returns Promise that resolves when server is ready
	 */
	async start(): Promise<void> {
		if (this.started) {
			throw new Error('Server is already started')
		}

		try {
			// Start server
			await this.fastify.listen({
				port: this.config.port,
				host: this.config.host,
			})

			this.started = true

			console.log(`
=======
  private fastify: FastifyInstance;
  private config: Required<Omit<APIServerConfig<TAuthContext>, 'apiToken' | 'fastify' | 'trustProxy'>> & { 
    apiToken: string | ApiTokenValidator<TAuthContext>;
    fastify?: FastifyInstance;
    trustProxy?: string | string[] | boolean;
  };
  private started: boolean = false;
  private ownsFastifyInstance: boolean = false;

  constructor(config: APIServerConfig<TAuthContext> = {}) {
    // Load environment variables if requested
    if (config.loadEnv !== false) {
      dotenvConfig();
    }

    // Check if user provided their own Fastify instance
    if (config.fastify) {
      // Use provided Fastify instance
      this.fastify = config.fastify;
      this.ownsFastifyInstance = false;
      
      // Set up Zod validation on the provided instance
      this.fastify.setValidatorCompiler(validatorCompiler);
      this.fastify.setSerializerCompiler(serializerCompiler);
    } else {
      // Create our own Fastify instance
      this.ownsFastifyInstance = true;
      
      // Merge with defaults, prioritizing config over env vars
      const logLevel = (config.logLevel ?? process.env.LOG_LEVEL ?? 'info') as 'debug' | 'info' | 'warn' | 'error';
      
      // Configure pretty logging for development if pino-pretty is available
      let loggerTransport: { target: string; options: Record<string, unknown> } | undefined = undefined;
      const env = (config.env ?? process.env.NODE_ENV ?? 'development') as 'development' | 'production';
      if (env === 'development') {
        try {
          // Check if pino-pretty is available (it's a devDependency)
          require.resolve('pino-pretty');
          loggerTransport = {
            target: 'pino-pretty',
            options: {
              translateTime: 'HH:MM:ss Z',
              ignore: 'pid,hostname',
            },
          };
        } catch {
          // pino-pretty not available, use default JSON logging
          // This is fine in production or if pino-pretty isn't installed
        }
      }

      // Initialize Fastify
      this.fastify = fastify({
        logger: {
          level: logLevel,
          transport: loggerTransport,
        },
        ajv: {
          customOptions: {
            strict: 'log',
            keywords: ['kind', 'modifier'],
          },
        },
        trustProxy: config.trustProxy,
      });

      // Set up Zod validation
      this.fastify.setValidatorCompiler(validatorCompiler);
      this.fastify.setSerializerCompiler(serializerCompiler);
    }

    // Merge with defaults, prioritizing config over env vars
    this.config = {
      fastify: config.fastify,
      port: config.port ?? parseInt(process.env.PORT || '3000', 10),
      host: config.host ?? process.env.HOST ?? '127.0.0.1',
      env: (config.env ?? process.env.NODE_ENV ?? 'development') as 'development' | 'production',
      logLevel: (config.logLevel ?? process.env.LOG_LEVEL ?? 'info') as 'debug' | 'info' | 'warn' | 'error',
      corsOrigin: config.corsOrigin ?? process.env.CORS_ORIGIN ?? '*',
      trustProxy: config.trustProxy,
      apiToken: config.apiToken ?? process.env.API_TOKEN ?? 'development-token-change-in-production',
      rateLimitMax: config.rateLimitMax ?? parseInt(process.env.RATE_LIMIT_MAX || '100', 10),
      rateLimitWindow: config.rateLimitWindow ?? process.env.RATE_LIMIT_WINDOW ?? '15m',
      rateLimitAllow: config.rateLimitAllow ?? [],
      metricsEnabled: config.metricsEnabled ?? (process.env.METRICS_ENABLED !== 'false'),
      apiTitle: config.apiTitle ?? 'API Documentation',
      apiDescription: config.apiDescription ?? 'API built with Fastify, Zod, and TypeScript',
      apiVersion: config.apiVersion ?? '1.0.0',
      apiTags: config.apiTags ?? [],
      loadEnv: config.loadEnv ?? true,
    };

    // Register plugins at root level - these must be registered before any routes
    this.registerPlugins();
  }

  /**
   * Register all plugins (CORS, rate limiting, swagger, metrics)
   * These are registered at the root level before routes are added
   */
  private registerPlugins(): void {
    // CORS
    this.fastify.register(cors, {
      origin: this.config.corsOrigin,
    });

    // Rate Limiting
    this.fastify.register(rateLimit, {
      max: this.config.rateLimitMax,
      timeWindow: this.config.rateLimitWindow,
      cache: 10000,
      allowList: ['127.0.0.1', ...this.config.rateLimitAllow],
      redis: undefined,
      skipOnError: true,
      nameSpace: 'faz:',
      continueExceeding: true,
      enableDraftSpec: true,
      addHeadersOnExceeding: {
        'x-ratelimit-limit': true,
        'x-ratelimit-remaining': true,
        'x-ratelimit-reset': true,
      },
      addHeaders: {
        'x-ratelimit-limit': true,
        'x-ratelimit-remaining': true,
        'x-ratelimit-reset': true,
        'retry-after': true,
      },
    });

    // Prometheus Metrics
    if (this.config.metricsEnabled) {
      this.fastify.register(metricsPlugin, {
        endpoint: '/metrics',
        name: 'faz_api',
        routeMetrics: {
          enabled: true,
          registeredRoutesOnly: true,
          groupStatusCodes: true,
        },
      });
    }

    // Swagger documentation - must be registered before routes
    this.fastify.register(swagger, {
      openapi: {
        openapi: '3.1.0',
        info: {
          title: this.config.apiTitle,
          description: this.config.apiDescription,
          version: this.config.apiVersion,
        },
        servers: [
          {
            url: this.config.env === 'development' ? `http://localhost:${this.config.port}` : '/',
            description: this.config.env === 'development' ? 'Development server' : 'Production server',
          },
        ],
        tags: this.config.apiTags,
        components: {
          securitySchemes: {
            bearerAuth: {
              type: 'http',
              scheme: 'bearer',
              bearerFormat: 'JWT',
              description: 'Enter your bearer token',
            },
          },
        },
      },
      transform: jsonSchemaTransform,
    });

    this.fastify.register(swaggerUi, {
      routePrefix: '/docs',
      uiConfig: {
        docExpansion: 'list',
        deepLinking: true,
        syntaxHighlight: {
          activate: true,
          theme: 'monokai',
        },
      },
      staticCSP: true,
      transformStaticCSP: (header) => header,
    });
  }

  /**
   * Get the underlying Fastify instance
   * Useful for advanced customization
   */
  get instance(): FastifyInstance {
    return this.fastify;
  }

  /**
   * Get the server configuration
   */
  get serverConfig(): Readonly<Required<Omit<APIServerConfig<TAuthContext>, 'fastify' | 'trustProxy'>> & { fastify?: FastifyInstance; trustProxy?: string | string[] | boolean }> {
    return this.config;
  }

  /**
   * Create and register an endpoint
   *
   * @example
   * ```typescript
   * app.createEndpoint({
   *   method: 'POST',
   *   url: '/users',
   *   body: z.object({ name: z.string(), email: z.string().email() }),
   *   response: z.object({ id: z.string(), name: z.string() }),
   *   handler: async (request) => {
   *     const { name, email } = request.body;
   *     return { id: '123', name };
   *   },
   * });
   * ```
   */
  createEndpoint<
    TQuery extends z.ZodTypeAny = z.ZodUndefined,
    TBody extends z.ZodTypeAny = z.ZodUndefined,
    TParams extends z.ZodTypeAny = z.ZodUndefined,
    TResponse extends z.ZodTypeAny = z.ZodVoid,
  >(endpointConfig: EndpointConfig<TQuery, TBody, TParams, TResponse, TAuthContext>): void {
    // Validate request data (query and body) before handler execution
    const validatedHandler = async (request: FastifyRequest, reply: FastifyReply) => {
      try {
        // Validate query parameters
        let validatedQuery: TQuery extends z.ZodTypeAny ? z.infer<TQuery> : undefined =
          undefined as TQuery extends z.ZodTypeAny ? z.infer<TQuery> : undefined;
        if (endpointConfig.query) {
          const strictQuery = applyStrict(endpointConfig.query);
          const queryResult = strictQuery.safeParse(request.query);
          if (!queryResult.success) {
            throw new ValidationError(
              queryResult.error.errors.map((err: z.ZodIssue) => ({
                field: `query.${err.path.join('.')}`,
                message: err.message,
              })),
            );
          }
          validatedQuery = queryResult.data;
        }

        // Validate body parameters
        let validatedBody: TBody extends z.ZodTypeAny ? z.infer<TBody> : undefined =
          undefined as TBody extends z.ZodTypeAny ? z.infer<TBody> : undefined;
        if (endpointConfig.body) {
          const strictBody = applyStrict(endpointConfig.body);
          const bodyResult = strictBody.safeParse(request.body);
          if (!bodyResult.success) {
            throw new ValidationError(
              bodyResult.error.errors.map((err: z.ZodIssue) => ({
                field: `body.${err.path.join('.')}`,
                message: err.message,
              })),
            );
          }
          validatedBody = bodyResult.data;
        }

        // Validate path parameters
        let validatedParams: TParams extends z.ZodTypeAny ? z.infer<TParams> : undefined =
          undefined as TParams extends z.ZodTypeAny ? z.infer<TParams> : undefined;
        if (endpointConfig.params) {
          const strictParams = applyStrict(endpointConfig.params);
          const paramsResult = strictParams.safeParse(request.params);
          if (!paramsResult.success) {
            throw new ValidationError(
              paramsResult.error.errors.map((err: z.ZodIssue) => ({
                field: `params.${err.path.join('.')}`,
                message: err.message,
              })),
            );
          }
          validatedParams = paramsResult.data;
        }

        // Create typed request object
        const typedRequest = {
          ...request,
          query: validatedQuery,
          body: validatedBody,
          params: validatedParams,
          auth: (request as FastifyRequest & { auth?: TAuthContext }).auth,
        } as FastifyRequest & {
          query: TQuery extends z.ZodTypeAny ? z.infer<TQuery> : undefined;
          body: TBody extends z.ZodTypeAny ? z.infer<TBody> : undefined;
          params: TParams extends z.ZodTypeAny ? z.infer<TParams> : undefined;
          auth?: TAuthContext;
        };

        // Execute the handler
        const result = await endpointConfig.handler(typedRequest, reply);

        // Validate response before sending
        const strictResponse = applyStrict(endpointConfig.response);
        const responseResult = strictResponse.safeParse(result);
        if (!responseResult.success) {
          console.error(
            'Response validation failed:',
            JSON.stringify(
              {
                url: request.url,
                method: request.method,
                errors: responseResult.error.errors,
                response: result,
              },
              null,
              2,
            ),
          );
          throw new ResponseValidationError(
            responseResult.error.errors.map((err: z.ZodIssue) => ({
              field: err.path.join('.') || 'root',
              message: err.message,
            })),
          );
        }
        return result;
      } catch (error) {
        // Handle NotFoundError
        if (error instanceof NotFoundError) {
          return reply.code(404).send({
            statusCode: 404,
            error: 'Not Found',
            message: error.message,
          });
        }

        // Handle validation errors
        if (error instanceof ValidationError) {
          const response = {
            statusCode: 400,
            error: 'Bad Request',
            message: 'Validation failed',
            details: error.details,
          };
          return reply.code(400).send(response);
        }

        // Handle response validation errors
        if (error instanceof ResponseValidationError) {
          const response = {
            statusCode: 500,
            error: 'Internal Server Error',
            message: 'Response validation failed - server returned invalid data',
            details: error.details,
          };
          return reply.code(500).send(response);
        }

        // Re-throw other errors to be handled by Fastify's error handler
        throw error;
      }
    };

    // Generate operationId automatically from URL and method
    const autoGeneratedOperationId = generateOperationId(endpointConfig.url, endpointConfig.method);
    const operationId = endpointConfig.config?.operationId || autoGeneratedOperationId;

    // Prepare response schemas including auth errors if needed
    const responses: Record<string, z.ZodTypeAny> = {
      200: applyStrict(endpointConfig.response),
    };

    // Add auth error responses if endpoint requires authentication
    if (endpointConfig.authenticated) {
      responses[401] = z.object({
        statusCode: z.number().describe('HTTP status code'),
        error: z.string().describe('Error name'),
        message: z.string().describe('Error message'),
      }).describe('Unauthorized - Missing or invalid authorization header');
      
      responses[403] = z.object({
        statusCode: z.number().describe('HTTP status code'),
        error: z.string().describe('Error name'),
        message: z.string().describe('Error message'),
      }).describe('Forbidden - Invalid or expired token');
    }

    // Register the route with Fastify after plugins are loaded
    // We use after() to ensure this route is registered after swagger is ready
    this.fastify.after(() => {
      this.fastify.route({
        method: endpointConfig.method,
        url: endpointConfig.url,
        schema: {
          deprecated: endpointConfig.config?.deprecated,
          description: endpointConfig.config?.description,
          tags: endpointConfig.config?.tags,
          summary: endpointConfig.config?.summary,
          operationId,
          querystring: endpointConfig.query ? applyStrict(endpointConfig.query) : undefined,
          params: endpointConfig.params ? applyStrict(endpointConfig.params) : undefined,
          // Only add body schema for methods that support it
          ...(endpointConfig.method !== 'GET' && endpointConfig.body
            ? { body: applyStrict(endpointConfig.body) }
            : {}),
          response: createStandardResponses(responses),
          // Add security requirement if authenticated
          ...(endpointConfig.authenticated ? { security: [{ bearerAuth: [] }] } : {}),
        },
        // Apply authentication middleware if required
        ...(endpointConfig.authenticated ? { preHandler: this.authenticateToken } : {}),
        handler: validatedHandler,
      });
    });
  }

  /**
   * Register authentication middleware
   * Use this to protect specific routes
   *
   * @example
   * ```typescript
   * // Protect all routes under /api/admin
   * app.instance.register(async (protectedScope) => {
   *   protectedScope.addHook('onRequest', app.authenticateToken);
   *   // Register protected endpoints here
   * });
   * ```
   */
  authenticateToken = async (
    request: FastifyRequest & { auth?: TAuthContext },
    reply: FastifyReply,
  ): Promise<void> => {
    const authHeader = request.headers.authorization;

    if (!authHeader) {
      return reply.code(401).send({
        statusCode: 401,
        error: 'Unauthorized',
        message: 'Missing authorization header',
      });
    }

    const parts = authHeader.split(' ');
    if (parts.length !== 2 || parts[0] !== 'Bearer') {
      return reply.code(401).send({
        statusCode: 401,
        error: 'Unauthorized',
        message: 'Invalid authorization header format. Expected: Bearer <token>',
      });
    }

    const token = parts[1];

    // Check if apiToken is a function (custom validator) or string (simple comparison)
    if (typeof this.config.apiToken === 'function') {
      // Custom validation with context
      const result = await this.config.apiToken(token, request);
      
      if (!result.valid) {
        return reply.code(403).send({
          statusCode: 403,
          error: 'Forbidden',
          message: result.error || 'Invalid token',
        });
      }

      // Attach auth context to request
      if (result.context !== undefined) {
        request.auth = result.context;
      }
    } else {
      // Simple string comparison
      if (token !== this.config.apiToken) {
        return reply.code(403).send({
          statusCode: 403,
          error: 'Forbidden',
          message: 'Invalid token',
        });
      }
    }

    // Token is valid, continue to route handler
  };

  /**
   * Start the API server
   * 
   * If you provided your own Fastify instance via the config, this method
   * will not start the server (you're responsible for starting it yourself).
   * If the library created its own instance, this will start it.
   * 
   * @returns Promise that resolves when server is ready (or immediately if using provided instance)
   */
  async start(): Promise<void> {
    if (this.started) {
      throw new Error('Server is already started');
    }

    // If user provided their own Fastify instance, don't start it
    if (!this.ownsFastifyInstance) {
      this.started = true;
      console.log(`
✅ API server attached to your Fastify instance!
📝 API Documentation: http://localhost:${this.config.port}/docs
${this.config.metricsEnabled ? `📊 Metrics: http://localhost:${this.config.port}/metrics` : ''}
🔒 Rate Limit: ${this.config.rateLimitMax} requests per ${this.config.rateLimitWindow}
      `);
      return;
    }

    try {
      // Start server (we own the instance)
      await this.fastify.listen({
        port: this.config.port,
        host: this.config.host,
      });

      this.started = true;

      console.log(`
>>>>>>> 5e369cc7
🚀 Server is running!
📝 API Documentation: http://localhost:${this.config.port}/docs
${this.config.metricsEnabled ? `📊 Metrics: http://localhost:${this.config.port}/metrics` : ''}
🔒 Rate Limit: ${this.config.rateLimitMax} requests per ${this.config.rateLimitWindow}
<<<<<<< HEAD
      `)
		} catch (err) {
			console.error('Failed to start server:', err)
			throw err
		}
	}

	/**
	 * Stop the API server gracefully
	 */
	async stop(): Promise<void> {
		if (!this.started) {
			return
		}

		await this.fastify.close()
		this.started = false
	}

	/**
	 * Setup graceful shutdown handlers
	 * This is optional but recommended for production
	 */
	setupGracefulShutdown(): void {
		const signals: NodeJS.Signals[] = ['SIGINT', 'SIGTERM']
		signals.forEach((signal) => {
			process.on(signal, async () => {
				console.log(`\n${signal} received, closing server...`)
				await this.stop()
				process.exit(0)
			})
		})
	}
}
=======
      `);
    } catch (err) {
      console.error('Failed to start server:', err);
      throw err;
    }
  }

  /**
   * Stop the API server gracefully
   * 
   * If you provided your own Fastify instance via the config, this method
   * will not close it (you're responsible for closing it yourself).
   * If the library created its own instance, this will close it.
   */
  async stop(): Promise<void> {
    if (!this.started) {
      return;
    }

    // If user provided their own Fastify instance, don't close it
    if (!this.ownsFastifyInstance) {
      this.started = false;
      return;
    }

    await this.fastify.close();
    this.started = false;
  }

  /**
   * Setup graceful shutdown handlers
   * This is optional but recommended for production
   */
  setupGracefulShutdown(): void {
    const signals: NodeJS.Signals[] = ['SIGINT', 'SIGTERM'];
    signals.forEach((signal) => {
      process.on(signal, async () => {
        console.log(`\n${signal} received, closing server...`);
        await this.stop();
        process.exit(0);
      });
    });
  }
}
>>>>>>> 5e369cc7
<|MERGE_RESOLUTION|>--- conflicted
+++ resolved
@@ -58,14 +58,20 @@
  * Configuration options for the API server
  */
 export interface APIServerConfig<TAuthContext = unknown> {
-<<<<<<< HEAD
-	/** Server port (default: 3000) */
+	/**
+	 * Optional Fastify instance to use instead of creating a new one.
+	 * If provided, the library will attach to your existing Fastify instance
+	 * and you'll be responsible for starting/stopping it.
+	 * If not provided, the library will create and manage its own instance.
+	 */
+	fastify?: FastifyInstance
+	/** Server port (default: 3000) - Only used if fastify is not provided */
 	port?: number
-	/** Server host (default: 127.0.0.1) */
+	/** Server host (default: 127.0.0.1) - Only used if fastify is not provided */
 	host?: string
 	/** Environment (default: development) */
 	env?: 'development' | 'production'
-	/** Log level (default: info) */
+	/** Log level (default: info) - Only used if fastify is not provided */
 	logLevel?: 'debug' | 'info' | 'warn' | 'error'
 	/** CORS origin (default: *) */
 	corsOrigin?: string
@@ -95,51 +101,6 @@
 	apiTags?: Array<{ name: string; description: string }>
 	/** Load environment variables from .env file (default: true) */
 	loadEnv?: boolean
-=======
-  /** 
-   * Optional Fastify instance to use instead of creating a new one.
-   * If provided, the library will attach to your existing Fastify instance
-   * and you'll be responsible for starting/stopping it.
-   * If not provided, the library will create and manage its own instance.
-   */
-  fastify?: FastifyInstance;
-  /** Server port (default: 3000) - Only used if fastify is not provided */
-  port?: number;
-  /** Server host (default: 127.0.0.1) - Only used if fastify is not provided */
-  host?: string;
-  /** Environment (default: development) */
-  env?: 'development' | 'production';
-  /** Log level (default: info) - Only used if fastify is not provided */
-  logLevel?: 'debug' | 'info' | 'warn' | 'error';
-  /** CORS origin (default: *) */
-  corsOrigin?: string;
-  /** Trusted proxies */
-  trustProxy?: string | string[] | boolean;
-  /** 
-   * Bearer token for authentication or custom validator function
-   * - String: Simple token comparison (default: development-token-change-in-production)
-   * - Function: Custom validation logic with typed context
-   */
-  apiToken?: string | ApiTokenValidator<TAuthContext>;
-  /** Rate limit max requests per window (default: 100) */
-  rateLimitMax?: number;
-  /** Rate limit time window (default: 15m) */
-  rateLimitWindow?: string;
-  /** Rate limit allow ip addresses */
-  rateLimitAllow?: string[];
-  /** Enable Prometheus metrics endpoint at /metrics (default: true) */
-  metricsEnabled?: boolean;
-  /** API title for Swagger docs (default: API Documentation) */
-  apiTitle?: string;
-  /** API description for Swagger docs */
-  apiDescription?: string;
-  /** API version for Swagger docs (default: 1.0.0) */
-  apiVersion?: string;
-  /** Tags for Swagger docs grouping */
-  apiTags?: Array<{ name: string; description: string }>;
-  /** Load environment variables from .env file (default: true) */
-  loadEnv?: boolean;
->>>>>>> 5e369cc7
 }
 
 /**
@@ -217,12 +178,14 @@
  * ```
  */
 export class APIServer<TAuthContext = undefined> {
-<<<<<<< HEAD
 	private fastify: FastifyInstance
-	private config: Required<Omit<APIServerConfig<TAuthContext>, 'apiToken'>> & {
+	private config: Required<Omit<APIServerConfig<TAuthContext>, 'apiToken' | 'fastify' | 'trustProxy'>> & {
 		apiToken: string | ApiTokenValidator<TAuthContext>
+		fastify?: FastifyInstance
+		trustProxy?: string | string[] | boolean
 	}
 	private started = false
+	private ownsFastifyInstance = false
 
 	constructor(config: APIServerConfig<TAuthContext> = {}) {
 		// Load environment variables if requested
@@ -230,14 +193,71 @@
 			dotenvConfig()
 		}
 
+		// Check if user provided their own Fastify instance
+		if (config.fastify) {
+			// Use provided Fastify instance
+			this.fastify = config.fastify
+			this.ownsFastifyInstance = false
+
+			// Set up Zod validation on the provided instance
+			this.fastify.setValidatorCompiler(validatorCompiler)
+			this.fastify.setSerializerCompiler(serializerCompiler)
+		} else {
+			// Create our own Fastify instance
+			this.ownsFastifyInstance = true
+
+			// Merge with defaults, prioritizing config over env vars
+			const logLevel = (config.logLevel ?? process.env.LOG_LEVEL ?? 'info') as 'debug' | 'info' | 'warn' | 'error'
+
+			// Configure pretty logging for development if pino-pretty is available
+			let loggerTransport: { target: string; options: Record<string, unknown> } | undefined = undefined
+			const env = (config.env ?? process.env.NODE_ENV ?? 'development') as 'development' | 'production'
+			if (env === 'development') {
+				try {
+					// Check if pino-pretty is available (it's a devDependency)
+					require.resolve('pino-pretty')
+					loggerTransport = {
+						target: 'pino-pretty',
+						options: {
+							translateTime: 'HH:MM:ss Z',
+							ignore: 'pid,hostname',
+						},
+					}
+				} catch {
+					// pino-pretty not available, use default JSON logging
+					// This is fine in production or if pino-pretty isn't installed
+				}
+			}
+
+			// Initialize Fastify
+			this.fastify = fastify({
+				logger: {
+					level: logLevel,
+					transport: loggerTransport,
+				},
+				ajv: {
+					customOptions: {
+						strict: 'log',
+						keywords: ['kind', 'modifier'],
+					},
+				},
+				trustProxy: config.trustProxy,
+			})
+
+			// Set up Zod validation
+			this.fastify.setValidatorCompiler(validatorCompiler)
+			this.fastify.setSerializerCompiler(serializerCompiler)
+		}
+
 		// Merge with defaults, prioritizing config over env vars
 		this.config = {
+			fastify: config.fastify,
 			port: config.port ?? Number.parseInt(process.env.PORT || '3000', 10),
 			host: config.host ?? process.env.HOST ?? '127.0.0.1',
 			env: (config.env ?? process.env.NODE_ENV ?? 'development') as 'development' | 'production',
 			logLevel: (config.logLevel ?? process.env.LOG_LEVEL ?? 'info') as 'debug' | 'info' | 'warn' | 'error',
 			corsOrigin: config.corsOrigin ?? process.env.CORS_ORIGIN ?? '*',
-			trustProxy: config.trustProxy ?? false,
+			trustProxy: config.trustProxy,
 			apiToken: config.apiToken ?? process.env.API_TOKEN ?? 'development-token-change-in-production',
 			rateLimitMax: config.rateLimitMax ?? Number.parseInt(process.env.RATE_LIMIT_MAX || '100', 10),
 			rateLimitWindow: config.rateLimitWindow ?? process.env.RATE_LIMIT_WINDOW ?? '15m',
@@ -249,44 +269,6 @@
 			apiTags: config.apiTags ?? [],
 			loadEnv: config.loadEnv ?? true,
 		}
-
-		// Configure pretty logging for development if pino-pretty is available
-		let loggerTransport: { target: string; options: Record<string, unknown> } | undefined = undefined
-		if (this.config.env === 'development') {
-			try {
-				// Check if pino-pretty is available (it's a devDependency)
-				require.resolve('pino-pretty')
-				loggerTransport = {
-					target: 'pino-pretty',
-					options: {
-						translateTime: 'HH:MM:ss Z',
-						ignore: 'pid,hostname',
-					},
-				}
-			} catch {
-				// pino-pretty not available, use default JSON logging
-				// This is fine in production or if pino-pretty isn't installed
-			}
-		}
-
-		// Initialize Fastify
-		this.fastify = fastify({
-			logger: {
-				level: this.config.logLevel,
-				transport: loggerTransport,
-			},
-			ajv: {
-				customOptions: {
-					strict: 'log',
-					keywords: ['kind', 'modifier'],
-				},
-			},
-			trustProxy: this.config.trustProxy,
-		})
-
-		// Set up Zod validation
-		this.fastify.setValidatorCompiler(validatorCompiler)
-		this.fastify.setSerializerCompiler(serializerCompiler)
 
 		// Register plugins at root level - these must be registered before any routes
 		this.registerPlugins()
@@ -395,7 +377,12 @@
 	/**
 	 * Get the server configuration
 	 */
-	get serverConfig(): Readonly<Required<APIServerConfig>> {
+	get serverConfig(): Readonly<
+		Required<Omit<APIServerConfig<TAuthContext>, 'fastify' | 'trustProxy'>> & {
+			fastify?: FastifyInstance
+			trustProxy?: string | string[] | boolean
+		}
+	> {
 		return this.config
 	}
 
@@ -688,15 +675,32 @@
 
 	/**
 	 * Start the API server
-	 * @returns Promise that resolves when server is ready
+	 *
+	 * If you provided your own Fastify instance via the config, this method
+	 * will not start the server (you're responsible for starting it yourself).
+	 * If the library created its own instance, this will start it.
+	 *
+	 * @returns Promise that resolves when server is ready (or immediately if using provided instance)
 	 */
 	async start(): Promise<void> {
 		if (this.started) {
 			throw new Error('Server is already started')
 		}
 
+		// If user provided their own Fastify instance, don't start it
+		if (!this.ownsFastifyInstance) {
+			this.started = true
+			console.log(`
+✅ API server attached to your Fastify instance!
+📝 API Documentation: http://localhost:${this.config.port}/docs
+${this.config.metricsEnabled ? `📊 Metrics: http://localhost:${this.config.port}/metrics` : ''}
+🔒 Rate Limit: ${this.config.rateLimitMax} requests per ${this.config.rateLimitWindow}
+      `)
+			return
+		}
+
 		try {
-			// Start server
+			// Start server (we own the instance)
 			await this.fastify.listen({
 				port: this.config.port,
 				host: this.config.host,
@@ -705,530 +709,10 @@
 			this.started = true
 
 			console.log(`
-=======
-  private fastify: FastifyInstance;
-  private config: Required<Omit<APIServerConfig<TAuthContext>, 'apiToken' | 'fastify' | 'trustProxy'>> & { 
-    apiToken: string | ApiTokenValidator<TAuthContext>;
-    fastify?: FastifyInstance;
-    trustProxy?: string | string[] | boolean;
-  };
-  private started: boolean = false;
-  private ownsFastifyInstance: boolean = false;
-
-  constructor(config: APIServerConfig<TAuthContext> = {}) {
-    // Load environment variables if requested
-    if (config.loadEnv !== false) {
-      dotenvConfig();
-    }
-
-    // Check if user provided their own Fastify instance
-    if (config.fastify) {
-      // Use provided Fastify instance
-      this.fastify = config.fastify;
-      this.ownsFastifyInstance = false;
-      
-      // Set up Zod validation on the provided instance
-      this.fastify.setValidatorCompiler(validatorCompiler);
-      this.fastify.setSerializerCompiler(serializerCompiler);
-    } else {
-      // Create our own Fastify instance
-      this.ownsFastifyInstance = true;
-      
-      // Merge with defaults, prioritizing config over env vars
-      const logLevel = (config.logLevel ?? process.env.LOG_LEVEL ?? 'info') as 'debug' | 'info' | 'warn' | 'error';
-      
-      // Configure pretty logging for development if pino-pretty is available
-      let loggerTransport: { target: string; options: Record<string, unknown> } | undefined = undefined;
-      const env = (config.env ?? process.env.NODE_ENV ?? 'development') as 'development' | 'production';
-      if (env === 'development') {
-        try {
-          // Check if pino-pretty is available (it's a devDependency)
-          require.resolve('pino-pretty');
-          loggerTransport = {
-            target: 'pino-pretty',
-            options: {
-              translateTime: 'HH:MM:ss Z',
-              ignore: 'pid,hostname',
-            },
-          };
-        } catch {
-          // pino-pretty not available, use default JSON logging
-          // This is fine in production or if pino-pretty isn't installed
-        }
-      }
-
-      // Initialize Fastify
-      this.fastify = fastify({
-        logger: {
-          level: logLevel,
-          transport: loggerTransport,
-        },
-        ajv: {
-          customOptions: {
-            strict: 'log',
-            keywords: ['kind', 'modifier'],
-          },
-        },
-        trustProxy: config.trustProxy,
-      });
-
-      // Set up Zod validation
-      this.fastify.setValidatorCompiler(validatorCompiler);
-      this.fastify.setSerializerCompiler(serializerCompiler);
-    }
-
-    // Merge with defaults, prioritizing config over env vars
-    this.config = {
-      fastify: config.fastify,
-      port: config.port ?? parseInt(process.env.PORT || '3000', 10),
-      host: config.host ?? process.env.HOST ?? '127.0.0.1',
-      env: (config.env ?? process.env.NODE_ENV ?? 'development') as 'development' | 'production',
-      logLevel: (config.logLevel ?? process.env.LOG_LEVEL ?? 'info') as 'debug' | 'info' | 'warn' | 'error',
-      corsOrigin: config.corsOrigin ?? process.env.CORS_ORIGIN ?? '*',
-      trustProxy: config.trustProxy,
-      apiToken: config.apiToken ?? process.env.API_TOKEN ?? 'development-token-change-in-production',
-      rateLimitMax: config.rateLimitMax ?? parseInt(process.env.RATE_LIMIT_MAX || '100', 10),
-      rateLimitWindow: config.rateLimitWindow ?? process.env.RATE_LIMIT_WINDOW ?? '15m',
-      rateLimitAllow: config.rateLimitAllow ?? [],
-      metricsEnabled: config.metricsEnabled ?? (process.env.METRICS_ENABLED !== 'false'),
-      apiTitle: config.apiTitle ?? 'API Documentation',
-      apiDescription: config.apiDescription ?? 'API built with Fastify, Zod, and TypeScript',
-      apiVersion: config.apiVersion ?? '1.0.0',
-      apiTags: config.apiTags ?? [],
-      loadEnv: config.loadEnv ?? true,
-    };
-
-    // Register plugins at root level - these must be registered before any routes
-    this.registerPlugins();
-  }
-
-  /**
-   * Register all plugins (CORS, rate limiting, swagger, metrics)
-   * These are registered at the root level before routes are added
-   */
-  private registerPlugins(): void {
-    // CORS
-    this.fastify.register(cors, {
-      origin: this.config.corsOrigin,
-    });
-
-    // Rate Limiting
-    this.fastify.register(rateLimit, {
-      max: this.config.rateLimitMax,
-      timeWindow: this.config.rateLimitWindow,
-      cache: 10000,
-      allowList: ['127.0.0.1', ...this.config.rateLimitAllow],
-      redis: undefined,
-      skipOnError: true,
-      nameSpace: 'faz:',
-      continueExceeding: true,
-      enableDraftSpec: true,
-      addHeadersOnExceeding: {
-        'x-ratelimit-limit': true,
-        'x-ratelimit-remaining': true,
-        'x-ratelimit-reset': true,
-      },
-      addHeaders: {
-        'x-ratelimit-limit': true,
-        'x-ratelimit-remaining': true,
-        'x-ratelimit-reset': true,
-        'retry-after': true,
-      },
-    });
-
-    // Prometheus Metrics
-    if (this.config.metricsEnabled) {
-      this.fastify.register(metricsPlugin, {
-        endpoint: '/metrics',
-        name: 'faz_api',
-        routeMetrics: {
-          enabled: true,
-          registeredRoutesOnly: true,
-          groupStatusCodes: true,
-        },
-      });
-    }
-
-    // Swagger documentation - must be registered before routes
-    this.fastify.register(swagger, {
-      openapi: {
-        openapi: '3.1.0',
-        info: {
-          title: this.config.apiTitle,
-          description: this.config.apiDescription,
-          version: this.config.apiVersion,
-        },
-        servers: [
-          {
-            url: this.config.env === 'development' ? `http://localhost:${this.config.port}` : '/',
-            description: this.config.env === 'development' ? 'Development server' : 'Production server',
-          },
-        ],
-        tags: this.config.apiTags,
-        components: {
-          securitySchemes: {
-            bearerAuth: {
-              type: 'http',
-              scheme: 'bearer',
-              bearerFormat: 'JWT',
-              description: 'Enter your bearer token',
-            },
-          },
-        },
-      },
-      transform: jsonSchemaTransform,
-    });
-
-    this.fastify.register(swaggerUi, {
-      routePrefix: '/docs',
-      uiConfig: {
-        docExpansion: 'list',
-        deepLinking: true,
-        syntaxHighlight: {
-          activate: true,
-          theme: 'monokai',
-        },
-      },
-      staticCSP: true,
-      transformStaticCSP: (header) => header,
-    });
-  }
-
-  /**
-   * Get the underlying Fastify instance
-   * Useful for advanced customization
-   */
-  get instance(): FastifyInstance {
-    return this.fastify;
-  }
-
-  /**
-   * Get the server configuration
-   */
-  get serverConfig(): Readonly<Required<Omit<APIServerConfig<TAuthContext>, 'fastify' | 'trustProxy'>> & { fastify?: FastifyInstance; trustProxy?: string | string[] | boolean }> {
-    return this.config;
-  }
-
-  /**
-   * Create and register an endpoint
-   *
-   * @example
-   * ```typescript
-   * app.createEndpoint({
-   *   method: 'POST',
-   *   url: '/users',
-   *   body: z.object({ name: z.string(), email: z.string().email() }),
-   *   response: z.object({ id: z.string(), name: z.string() }),
-   *   handler: async (request) => {
-   *     const { name, email } = request.body;
-   *     return { id: '123', name };
-   *   },
-   * });
-   * ```
-   */
-  createEndpoint<
-    TQuery extends z.ZodTypeAny = z.ZodUndefined,
-    TBody extends z.ZodTypeAny = z.ZodUndefined,
-    TParams extends z.ZodTypeAny = z.ZodUndefined,
-    TResponse extends z.ZodTypeAny = z.ZodVoid,
-  >(endpointConfig: EndpointConfig<TQuery, TBody, TParams, TResponse, TAuthContext>): void {
-    // Validate request data (query and body) before handler execution
-    const validatedHandler = async (request: FastifyRequest, reply: FastifyReply) => {
-      try {
-        // Validate query parameters
-        let validatedQuery: TQuery extends z.ZodTypeAny ? z.infer<TQuery> : undefined =
-          undefined as TQuery extends z.ZodTypeAny ? z.infer<TQuery> : undefined;
-        if (endpointConfig.query) {
-          const strictQuery = applyStrict(endpointConfig.query);
-          const queryResult = strictQuery.safeParse(request.query);
-          if (!queryResult.success) {
-            throw new ValidationError(
-              queryResult.error.errors.map((err: z.ZodIssue) => ({
-                field: `query.${err.path.join('.')}`,
-                message: err.message,
-              })),
-            );
-          }
-          validatedQuery = queryResult.data;
-        }
-
-        // Validate body parameters
-        let validatedBody: TBody extends z.ZodTypeAny ? z.infer<TBody> : undefined =
-          undefined as TBody extends z.ZodTypeAny ? z.infer<TBody> : undefined;
-        if (endpointConfig.body) {
-          const strictBody = applyStrict(endpointConfig.body);
-          const bodyResult = strictBody.safeParse(request.body);
-          if (!bodyResult.success) {
-            throw new ValidationError(
-              bodyResult.error.errors.map((err: z.ZodIssue) => ({
-                field: `body.${err.path.join('.')}`,
-                message: err.message,
-              })),
-            );
-          }
-          validatedBody = bodyResult.data;
-        }
-
-        // Validate path parameters
-        let validatedParams: TParams extends z.ZodTypeAny ? z.infer<TParams> : undefined =
-          undefined as TParams extends z.ZodTypeAny ? z.infer<TParams> : undefined;
-        if (endpointConfig.params) {
-          const strictParams = applyStrict(endpointConfig.params);
-          const paramsResult = strictParams.safeParse(request.params);
-          if (!paramsResult.success) {
-            throw new ValidationError(
-              paramsResult.error.errors.map((err: z.ZodIssue) => ({
-                field: `params.${err.path.join('.')}`,
-                message: err.message,
-              })),
-            );
-          }
-          validatedParams = paramsResult.data;
-        }
-
-        // Create typed request object
-        const typedRequest = {
-          ...request,
-          query: validatedQuery,
-          body: validatedBody,
-          params: validatedParams,
-          auth: (request as FastifyRequest & { auth?: TAuthContext }).auth,
-        } as FastifyRequest & {
-          query: TQuery extends z.ZodTypeAny ? z.infer<TQuery> : undefined;
-          body: TBody extends z.ZodTypeAny ? z.infer<TBody> : undefined;
-          params: TParams extends z.ZodTypeAny ? z.infer<TParams> : undefined;
-          auth?: TAuthContext;
-        };
-
-        // Execute the handler
-        const result = await endpointConfig.handler(typedRequest, reply);
-
-        // Validate response before sending
-        const strictResponse = applyStrict(endpointConfig.response);
-        const responseResult = strictResponse.safeParse(result);
-        if (!responseResult.success) {
-          console.error(
-            'Response validation failed:',
-            JSON.stringify(
-              {
-                url: request.url,
-                method: request.method,
-                errors: responseResult.error.errors,
-                response: result,
-              },
-              null,
-              2,
-            ),
-          );
-          throw new ResponseValidationError(
-            responseResult.error.errors.map((err: z.ZodIssue) => ({
-              field: err.path.join('.') || 'root',
-              message: err.message,
-            })),
-          );
-        }
-        return result;
-      } catch (error) {
-        // Handle NotFoundError
-        if (error instanceof NotFoundError) {
-          return reply.code(404).send({
-            statusCode: 404,
-            error: 'Not Found',
-            message: error.message,
-          });
-        }
-
-        // Handle validation errors
-        if (error instanceof ValidationError) {
-          const response = {
-            statusCode: 400,
-            error: 'Bad Request',
-            message: 'Validation failed',
-            details: error.details,
-          };
-          return reply.code(400).send(response);
-        }
-
-        // Handle response validation errors
-        if (error instanceof ResponseValidationError) {
-          const response = {
-            statusCode: 500,
-            error: 'Internal Server Error',
-            message: 'Response validation failed - server returned invalid data',
-            details: error.details,
-          };
-          return reply.code(500).send(response);
-        }
-
-        // Re-throw other errors to be handled by Fastify's error handler
-        throw error;
-      }
-    };
-
-    // Generate operationId automatically from URL and method
-    const autoGeneratedOperationId = generateOperationId(endpointConfig.url, endpointConfig.method);
-    const operationId = endpointConfig.config?.operationId || autoGeneratedOperationId;
-
-    // Prepare response schemas including auth errors if needed
-    const responses: Record<string, z.ZodTypeAny> = {
-      200: applyStrict(endpointConfig.response),
-    };
-
-    // Add auth error responses if endpoint requires authentication
-    if (endpointConfig.authenticated) {
-      responses[401] = z.object({
-        statusCode: z.number().describe('HTTP status code'),
-        error: z.string().describe('Error name'),
-        message: z.string().describe('Error message'),
-      }).describe('Unauthorized - Missing or invalid authorization header');
-      
-      responses[403] = z.object({
-        statusCode: z.number().describe('HTTP status code'),
-        error: z.string().describe('Error name'),
-        message: z.string().describe('Error message'),
-      }).describe('Forbidden - Invalid or expired token');
-    }
-
-    // Register the route with Fastify after plugins are loaded
-    // We use after() to ensure this route is registered after swagger is ready
-    this.fastify.after(() => {
-      this.fastify.route({
-        method: endpointConfig.method,
-        url: endpointConfig.url,
-        schema: {
-          deprecated: endpointConfig.config?.deprecated,
-          description: endpointConfig.config?.description,
-          tags: endpointConfig.config?.tags,
-          summary: endpointConfig.config?.summary,
-          operationId,
-          querystring: endpointConfig.query ? applyStrict(endpointConfig.query) : undefined,
-          params: endpointConfig.params ? applyStrict(endpointConfig.params) : undefined,
-          // Only add body schema for methods that support it
-          ...(endpointConfig.method !== 'GET' && endpointConfig.body
-            ? { body: applyStrict(endpointConfig.body) }
-            : {}),
-          response: createStandardResponses(responses),
-          // Add security requirement if authenticated
-          ...(endpointConfig.authenticated ? { security: [{ bearerAuth: [] }] } : {}),
-        },
-        // Apply authentication middleware if required
-        ...(endpointConfig.authenticated ? { preHandler: this.authenticateToken } : {}),
-        handler: validatedHandler,
-      });
-    });
-  }
-
-  /**
-   * Register authentication middleware
-   * Use this to protect specific routes
-   *
-   * @example
-   * ```typescript
-   * // Protect all routes under /api/admin
-   * app.instance.register(async (protectedScope) => {
-   *   protectedScope.addHook('onRequest', app.authenticateToken);
-   *   // Register protected endpoints here
-   * });
-   * ```
-   */
-  authenticateToken = async (
-    request: FastifyRequest & { auth?: TAuthContext },
-    reply: FastifyReply,
-  ): Promise<void> => {
-    const authHeader = request.headers.authorization;
-
-    if (!authHeader) {
-      return reply.code(401).send({
-        statusCode: 401,
-        error: 'Unauthorized',
-        message: 'Missing authorization header',
-      });
-    }
-
-    const parts = authHeader.split(' ');
-    if (parts.length !== 2 || parts[0] !== 'Bearer') {
-      return reply.code(401).send({
-        statusCode: 401,
-        error: 'Unauthorized',
-        message: 'Invalid authorization header format. Expected: Bearer <token>',
-      });
-    }
-
-    const token = parts[1];
-
-    // Check if apiToken is a function (custom validator) or string (simple comparison)
-    if (typeof this.config.apiToken === 'function') {
-      // Custom validation with context
-      const result = await this.config.apiToken(token, request);
-      
-      if (!result.valid) {
-        return reply.code(403).send({
-          statusCode: 403,
-          error: 'Forbidden',
-          message: result.error || 'Invalid token',
-        });
-      }
-
-      // Attach auth context to request
-      if (result.context !== undefined) {
-        request.auth = result.context;
-      }
-    } else {
-      // Simple string comparison
-      if (token !== this.config.apiToken) {
-        return reply.code(403).send({
-          statusCode: 403,
-          error: 'Forbidden',
-          message: 'Invalid token',
-        });
-      }
-    }
-
-    // Token is valid, continue to route handler
-  };
-
-  /**
-   * Start the API server
-   * 
-   * If you provided your own Fastify instance via the config, this method
-   * will not start the server (you're responsible for starting it yourself).
-   * If the library created its own instance, this will start it.
-   * 
-   * @returns Promise that resolves when server is ready (or immediately if using provided instance)
-   */
-  async start(): Promise<void> {
-    if (this.started) {
-      throw new Error('Server is already started');
-    }
-
-    // If user provided their own Fastify instance, don't start it
-    if (!this.ownsFastifyInstance) {
-      this.started = true;
-      console.log(`
-✅ API server attached to your Fastify instance!
-📝 API Documentation: http://localhost:${this.config.port}/docs
-${this.config.metricsEnabled ? `📊 Metrics: http://localhost:${this.config.port}/metrics` : ''}
-🔒 Rate Limit: ${this.config.rateLimitMax} requests per ${this.config.rateLimitWindow}
-      `);
-      return;
-    }
-
-    try {
-      // Start server (we own the instance)
-      await this.fastify.listen({
-        port: this.config.port,
-        host: this.config.host,
-      });
-
-      this.started = true;
-
-      console.log(`
->>>>>>> 5e369cc7
 🚀 Server is running!
 📝 API Documentation: http://localhost:${this.config.port}/docs
 ${this.config.metricsEnabled ? `📊 Metrics: http://localhost:${this.config.port}/metrics` : ''}
 🔒 Rate Limit: ${this.config.rateLimitMax} requests per ${this.config.rateLimitWindow}
-<<<<<<< HEAD
       `)
 		} catch (err) {
 			console.error('Failed to start server:', err)
@@ -1238,9 +722,19 @@
 
 	/**
 	 * Stop the API server gracefully
+	 *
+	 * If you provided your own Fastify instance via the config, this method
+	 * will not close it (you're responsible for closing it yourself).
+	 * If the library created its own instance, this will close it.
 	 */
 	async stop(): Promise<void> {
 		if (!this.started) {
+			return
+		}
+
+		// If user provided their own Fastify instance, don't close it
+		if (!this.ownsFastifyInstance) {
+			this.started = false
 			return
 		}
 
@@ -1262,50 +756,4 @@
 			})
 		})
 	}
-}
-=======
-      `);
-    } catch (err) {
-      console.error('Failed to start server:', err);
-      throw err;
-    }
-  }
-
-  /**
-   * Stop the API server gracefully
-   * 
-   * If you provided your own Fastify instance via the config, this method
-   * will not close it (you're responsible for closing it yourself).
-   * If the library created its own instance, this will close it.
-   */
-  async stop(): Promise<void> {
-    if (!this.started) {
-      return;
-    }
-
-    // If user provided their own Fastify instance, don't close it
-    if (!this.ownsFastifyInstance) {
-      this.started = false;
-      return;
-    }
-
-    await this.fastify.close();
-    this.started = false;
-  }
-
-  /**
-   * Setup graceful shutdown handlers
-   * This is optional but recommended for production
-   */
-  setupGracefulShutdown(): void {
-    const signals: NodeJS.Signals[] = ['SIGINT', 'SIGTERM'];
-    signals.forEach((signal) => {
-      process.on(signal, async () => {
-        console.log(`\n${signal} received, closing server...`);
-        await this.stop();
-        process.exit(0);
-      });
-    });
-  }
-}
->>>>>>> 5e369cc7
+}