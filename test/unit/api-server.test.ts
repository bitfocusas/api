--- conflicted
+++ resolved
@@ -1,12 +1,12 @@
-<<<<<<< HEAD
 import { describe, it, expect, afterEach } from 'vitest'
 import { z } from 'zod'
 import supertest from 'supertest'
+import fastify from 'fastify'
 import type { FastifyRequest } from 'fastify'
 import { APIServer, ValidationError, NotFoundError } from '../../src/index'
 
 describe('APIServer', () => {
-	let server: APIServer<unknown>
+	let server: APIServer
 
 	afterEach(async () => {
 		if (server) {
@@ -286,7 +286,7 @@
 		})
 
 		it('should handle NotFoundError thrown in handler', async () => {
-			server = new APIServer({ port: 3009, metricsEnabled: false })
+			server = new APIServer({ port: 3027, metricsEnabled: false })
 
 			server.createEndpoint({
 				method: 'GET',
@@ -533,9 +533,9 @@
 
 			await server.start()
 
-			const response = await supertest(server.instance.server).get('/docs').expect(200) // Swagger UI v5 serves directly at /docs
-
-			expect(response.text).toContain('swagger')
+			const response = await supertest(server.instance.server).get('/docs').expect(302) // Redirect to /docs/
+
+			expect(response.header.location).toContain('/docs/')
 		})
 	})
 
@@ -583,779 +583,164 @@
 			expect(response.body.data).toBe('test')
 		})
 	})
-})
-=======
-import { describe, it, expect, beforeEach, afterEach } from 'vitest';
-import { z } from 'zod';
-import supertest from 'supertest';
-import fastify from 'fastify';
-import { APIServer, ValidationError, NotFoundError } from '../../src/index';
-
-describe('APIServer', () => {
-  let server: APIServer;
-
-  afterEach(async () => {
-    if (server) {
-      await server.stop();
-    }
-  });
-
-  describe('Constructor and Configuration', () => {
-    it('should create server with default configuration', () => {
-      server = new APIServer({ metricsEnabled: false });
-      expect(server).toBeDefined();
-      expect(server.serverConfig).toBeDefined();
-      expect(server.serverConfig.port).toBe(3000);
-      expect(server.serverConfig.host).toBe('127.0.0.1');
-      // In test environment, NODE_ENV is set to 'test' by vitest
-      expect(['development', 'test']).toContain(server.serverConfig.env);
-    });
-
-    it('should create server with custom configuration', () => {
-      server = new APIServer({
-        port: 4000,
-        host: '0.0.0.0',
-        env: 'production',
-        logLevel: 'error',
-        apiTitle: 'Test API',
-        metricsEnabled: false,
-      });
-
-      expect(server.serverConfig.port).toBe(4000);
-      expect(server.serverConfig.host).toBe('0.0.0.0');
-      expect(server.serverConfig.env).toBe('production');
-      expect(server.serverConfig.logLevel).toBe('error');
-      expect(server.serverConfig.apiTitle).toBe('Test API');
-    });
-
-    it('should provide access to Fastify instance', () => {
-      server = new APIServer({ metricsEnabled: false });
-      expect(server.instance).toBeDefined();
-      expect(typeof server.instance.listen).toBe('function');
-    });
-  });
-
-  describe('Basic Endpoint Creation', () => {
-    it('should create a simple GET endpoint', async () => {
-      server = new APIServer({ port: 3001, metricsEnabled: false });
-
-      server.createEndpoint({
-        method: 'GET',
-        url: '/test',
-        response: z.object({ message: z.string() }),
-        handler: async () => {
-          return { message: 'Hello World' };
-        },
-      });
-
-      await server.start();
-
-      const response = await supertest(server.instance.server)
-        .get('/test')
-        .expect(200);
-
-      expect(response.body).toEqual({ message: 'Hello World' });
-    });
-
-    it('should create a POST endpoint with body validation', async () => {
-      server = new APIServer({ port: 3002, metricsEnabled: false });
-
-      server.createEndpoint({
-        method: 'POST',
-        url: '/users',
-        body: z.object({
-          name: z.string(),
-          email: z.string().email(),
-        }),
-        response: z.object({
-          id: z.string(),
-          name: z.string(),
-          email: z.string(),
-        }),
-        handler: async (request) => {
-          return {
-            id: '123',
-            name: request.body.name,
-            email: request.body.email,
-          };
-        },
-      });
-
-      await server.start();
-
-      const response = await supertest(server.instance.server)
-        .post('/users')
-        .send({ name: 'John', email: 'john@example.com' })
-        .expect(200);
-
-      expect(response.body).toEqual({
-        id: '123',
-        name: 'John',
-        email: 'john@example.com',
-      });
-    });
-
-    it('should create a GET endpoint with query parameters', async () => {
-      server = new APIServer({ port: 3103, metricsEnabled: false });
-
-      server.createEndpoint({
-        method: 'GET',
-        url: '/search',
-        query: z.object({
-          q: z.string(),
-          limit: z.coerce.number().default(10),
-        }),
-        response: z.object({
-          query: z.string(),
-          limit: z.number(),
-          results: z.array(z.any()),
-        }),
-        handler: async (request) => {
-          return {
-            query: request.query.q,
-            limit: request.query.limit,
-            results: [],
-          };
-        },
-      });
-
-      await server.start();
-
-      const response = await supertest(server.instance.server)
-        .get('/search?q=test&limit=5')
-        .expect(200);
-
-      expect(response.body).toEqual({
-        query: 'test',
-        limit: 5,
-        results: [],
-      });
-    });
-  });
-
-  describe('Validation', () => {
-    it('should return 400 for invalid query parameters', async () => {
-      server = new APIServer({ port: 3004, metricsEnabled: false });
-
-      server.createEndpoint({
-        method: 'GET',
-        url: '/validate-query',
-        query: z.object({
-          age: z.coerce.number().positive(),
-        }),
-        response: z.object({ age: z.number() }),
-        handler: async (request) => {
-          return { age: request.query.age };
-        },
-      });
-
-      await server.start();
-
-      const response = await supertest(server.instance.server)
-        .get('/validate-query?age=-5')
-        .expect(400);
-
-      expect(response.body.statusCode).toBe(400);
-      // Fastify's validation error returns the Zod error directly
-      expect(response.body.code).toBe('FST_ERR_VALIDATION');
-      expect(response.body.error).toBe('Bad Request');
-    });
-
-    it('should return 400 for invalid body', async () => {
-      server = new APIServer({ port: 3005, metricsEnabled: false });
-
-      server.createEndpoint({
-        method: 'POST',
-        url: '/validate-body',
-        body: z.object({
-          email: z.string().email(),
-          age: z.number().positive(),
-        }),
-        response: z.object({ success: z.boolean() }),
-        handler: async () => {
-          return { success: true };
-        },
-      });
-
-      await server.start();
-
-      const response = await supertest(server.instance.server)
-        .post('/validate-body')
-        .send({ email: 'invalid-email', age: -1 })
-        .expect(400);
-
-      expect(response.body.statusCode).toBe(400);
-      expect(response.body.code).toBe('FST_ERR_VALIDATION');
-      expect(response.body.error).toBe('Bad Request');
-    });
-
-    it('should reject unexpected fields in request body (strict mode)', async () => {
-      server = new APIServer({ port: 3006, metricsEnabled: false });
-
-      server.createEndpoint({
-        method: 'POST',
-        url: '/strict',
-        body: z.object({
-          name: z.string(),
-        }),
-        response: z.object({ name: z.string() }),
-        handler: async (request) => {
-          return { name: request.body.name };
-        },
-      });
-
-      await server.start();
-
-      const response = await supertest(server.instance.server)
-        .post('/strict')
-        .send({ name: 'John', extraField: 'should-be-rejected' })
-        .expect(400);
-
-      expect(response.body.statusCode).toBe(400);
-      expect(response.body.error).toBe('Bad Request');
-    });
-
-    it('should return 500 for invalid response (response validation)', async () => {
-      server = new APIServer({ port: 3007, metricsEnabled: false });
-
-      server.createEndpoint({
-        method: 'GET',
-        url: '/invalid-response',
-        response: z.object({
-          requiredField: z.string(),
-        }),
-        handler: async () => {
-          // Intentionally return invalid data
-          return {} as any;
-        },
-      });
-
-      await server.start();
-
-      const response = await supertest(server.instance.server)
-        .get('/invalid-response')
-        .expect(500);
-
-      expect(response.body.statusCode).toBe(500);
-      expect(response.body.error).toBe('Internal Server Error');
-      expect(response.body.message).toContain('Response validation failed');
-    });
-  });
-
-  describe('Error Handling', () => {
-    it('should handle ValidationError thrown in handler', async () => {
-      server = new APIServer({ port: 3008, metricsEnabled: false });
-
-      server.createEndpoint({
-        method: 'POST',
-        url: '/custom-validation',
-        body: z.object({ email: z.string() }),
-        response: z.object({ success: z.boolean() }),
-        handler: async (request) => {
-          if (request.body.email === 'taken@example.com') {
-            throw new ValidationError([
-              { field: 'body.email', message: 'Email already taken' },
-            ]);
-          }
-          return { success: true };
-        },
-      });
-
-      await server.start();
-
-      const response = await supertest(server.instance.server)
-        .post('/custom-validation')
-        .send({ email: 'taken@example.com' })
-        .expect(400);
-
-      expect(response.body.statusCode).toBe(400);
-      expect(response.body.message).toBe('Validation failed');
-      // Custom ValidationError should have details
-      if (response.body.details) {
-        expect(response.body.details[0].field).toBe('body.email');
-        expect(response.body.details[0].message).toBe('Email already taken');
-      } else {
-        // If details not present, at least error message should indicate validation issue
-        expect(response.body.error).toBe('Bad Request');
-      }
-    });
-
-    it('should handle NotFoundError thrown in handler', async () => {
-      server = new APIServer({ port: 3027, metricsEnabled: false });
-
-      server.createEndpoint({
-        method: 'GET',
-        url: '/users/:id',
-        params: z.object({
-          id: z.string(),
-        }),
-        response: z.object({ id: z.string(), name: z.string() }),
-        handler: async (request) => {
-          const { id } = request.params;
-          if (id === '999') {
-            throw new NotFoundError('User not found');
-          }
-          return { id, name: 'John' };
-        },
-      });
-
-      await server.start();
-
-      const response = await supertest(server.instance.server)
-        .get('/users/999')
-        .expect(404);
-
-      expect(response.body.statusCode).toBe(404);
-      expect(response.body.error).toBe('Not Found');
-      expect(response.body.message).toBe('User not found');
-    });
-  });
-
-  describe('Authentication', () => {
-    it('should allow requests with valid token', async () => {
-      server = new APIServer({
-        port: 3010,
-        apiToken: 'test-token-123',
-        metricsEnabled: false,
-      });
-
-      await server.instance.register(async (protectedScope) => {
-        protectedScope.addHook('onRequest', server.authenticateToken);
-
-        protectedScope.get('/protected', async () => {
-          return { message: 'Protected data' };
-        });
-      });
-
-      await server.start();
-
-      const response = await supertest(server.instance.server)
-        .get('/protected')
-        .set('Authorization', 'Bearer test-token-123')
-        .expect(200);
-
-      expect(response.body.message).toBe('Protected data');
-    });
-
-    it('should reject requests without authorization header', async () => {
-      server = new APIServer({
-        port: 3011,
-        apiToken: 'test-token-123',
-        metricsEnabled: false,
-      });
-
-      await server.instance.register(async (protectedScope) => {
-        protectedScope.addHook('onRequest', server.authenticateToken);
-
-        protectedScope.get('/protected', async () => {
-          return { message: 'Protected data' };
-        });
-      });
-
-      await server.start();
-
-      const response = await supertest(server.instance.server)
-        .get('/protected')
-        .expect(401);
-
-      expect(response.body.statusCode).toBe(401);
-      expect(response.body.error).toBe('Unauthorized');
-      expect(response.body.message).toContain('Missing authorization header');
-    });
-
-    it('should reject requests with invalid token', async () => {
-      server = new APIServer({
-        port: 3012,
-        apiToken: 'valid-token',
-        metricsEnabled: false,
-      });
-
-      await server.instance.register(async (protectedScope) => {
-        protectedScope.addHook('onRequest', server.authenticateToken);
-
-        protectedScope.get('/protected', async () => {
-          return { message: 'Protected data' };
-        });
-      });
-
-      await server.start();
-
-      const response = await supertest(server.instance.server)
-        .get('/protected')
-        .set('Authorization', 'Bearer invalid-token')
-        .expect(403);
-
-      expect(response.body.statusCode).toBe(403);
-      expect(response.body.error).toBe('Forbidden');
-      expect(response.body.message).toBe('Invalid token');
-    });
-
-    it('should reject requests with malformed authorization header', async () => {
-      server = new APIServer({
-        port: 3013,
-        apiToken: 'test-token',
-        metricsEnabled: false,
-      });
-
-      await server.instance.register(async (protectedScope) => {
-        protectedScope.addHook('onRequest', server.authenticateToken);
-
-        protectedScope.get('/protected', async () => {
-          return { message: 'Protected data' };
-        });
-      });
-
-      await server.start();
-
-      const response = await supertest(server.instance.server)
-        .get('/protected')
-        .set('Authorization', 'InvalidFormat')
-        .expect(401);
-
-      expect(response.body.statusCode).toBe(401);
-      expect(response.body.message).toContain('Invalid authorization header format');
-    });
-  });
-
-  describe('Custom Authentication Validator', () => {
-    interface TestAuthContext {
-      userId: string;
-      role: string;
-    }
-
-    it('should support custom token validator with context', async () => {
-      server = new APIServer<TestAuthContext>({
-        port: 3014,
-        metricsEnabled: false,
-        apiToken: async (token) => {
-          if (token === 'valid-custom-token') {
-            return {
-              valid: true,
-              context: { userId: '123', role: 'admin' },
-            };
-          }
-          return { valid: false, error: 'Invalid token' };
-        },
-      });
-
-      await server.instance.register(async (protectedScope) => {
-        protectedScope.addHook('onRequest', server.authenticateToken);
-
-        protectedScope.get('/profile', async (request) => {
-          if (!request.auth) {
-            throw new Error('Auth context not set');
-          }
-          return {
-            userId: request.auth.userId,
-            role: request.auth.role,
-          };
-        });
-      });
-
-      await server.start();
-
-      const response = await supertest(server.instance.server)
-        .get('/profile')
-        .set('Authorization', 'Bearer valid-custom-token')
-        .expect(200);
-
-      expect(response.body).toEqual({
-        userId: '123',
-        role: 'admin',
-      });
-    });
-
-    it('should reject invalid token with custom validator', async () => {
-      server = new APIServer({
-        port: 3015,
-        metricsEnabled: false,
-        apiToken: async (token) => {
-          if (token === 'valid-token') {
-            return { valid: true };
-          }
-          return { valid: false, error: 'Custom error message' };
-        },
-      });
-
-      await server.instance.register(async (protectedScope) => {
-        protectedScope.addHook('onRequest', server.authenticateToken);
-
-        protectedScope.get('/protected', async () => {
-          return { message: 'Protected' };
-        });
-      });
-
-      await server.start();
-
-      const response = await supertest(server.instance.server)
-        .get('/protected')
-        .set('Authorization', 'Bearer invalid-token')
-        .expect(403);
-
-      expect(response.body.statusCode).toBe(403);
-      expect(response.body.message).toBe('Custom error message');
-    });
-  });
-
-  describe('Server Lifecycle', () => {
-    it('should start and stop server successfully', async () => {
-      server = new APIServer({ port: 3016, metricsEnabled: false });
-      await server.start();
-      await server.stop();
-    });
-
-    it('should throw error when starting already started server', async () => {
-      server = new APIServer({ port: 3017, metricsEnabled: false });
-      await server.start();
-
-      await expect(server.start()).rejects.toThrow('Server is already started');
-    });
-
-    it('should not throw when stopping non-started server', async () => {
-      server = new APIServer({ port: 3018, metricsEnabled: false });
-      await expect(server.stop()).resolves.not.toThrow();
-    });
-  });
-
-  describe('Swagger Documentation', () => {
-    it('should serve swagger documentation at /docs', async () => {
-      server = new APIServer({ port: 3019, metricsEnabled: false });
-
-      server.createEndpoint({
-        method: 'GET',
-        url: '/test',
-        response: z.object({ message: z.string() }),
-        handler: async () => ({ message: 'test' }),
-      });
-
-      await server.start();
-
-      const response = await supertest(server.instance.server)
-        .get('/docs')
-        .expect(302); // Redirect to /docs/
-
-      expect(response.header.location).toContain('/docs/');
-    });
-  });
-
-  describe('Metrics', () => {
-    it('should serve metrics when enabled', async () => {
-      server = new APIServer({
-        port: 3020,
-        metricsEnabled: true,
-      });
-
-      await server.start();
-
-      const response = await supertest(server.instance.server)
-        .get('/metrics')
-        .expect(200);
-
-      expect(response.text).toContain('# HELP');
-    });
-  });
-
-  describe('Endpoint Configuration', () => {
-    it('should support endpoint tags and description', async () => {
-      server = new APIServer({
-        port: 3021,
-        metricsEnabled: false,
-        apiTags: [{ name: 'Test', description: 'Test endpoints' }],
-      });
-
-      server.createEndpoint({
-        method: 'GET',
-        url: '/tagged',
-        response: z.object({ data: z.string() }),
-        config: {
-          description: 'Test endpoint with tags',
-          tags: ['Test'],
-          summary: 'Get test data',
-          operationId: 'getTestData',
-        },
-        handler: async () => ({ data: 'test' }),
-      });
-
-      await server.start();
-
-      // Test the endpoint works
-      const response = await supertest(server.instance.server)
-        .get('/tagged')
-        .expect(200);
-
-      expect(response.body.data).toBe('test');
-    });
-  });
-
-  describe('Custom Fastify Instance', () => {
-    it('should work with provided Fastify instance', async () => {
-      const customFastify = fastify({ logger: false });
-      
-      server = new APIServer({
-        fastify: customFastify,
-        metricsEnabled: false,
-      });
-
-      server.createEndpoint({
-        method: 'GET',
-        url: '/test',
-        response: z.object({ message: z.string() }),
-        handler: async () => ({ message: 'Hello from custom Fastify' }),
-      });
-
-      // Call start - should attach endpoints but not start server
-      await server.start();
-
-      // Start the custom Fastify instance ourselves
-      await customFastify.listen({ port: 3022, host: '127.0.0.1' });
-
-      const response = await supertest(customFastify.server)
-        .get('/test')
-        .expect(200);
-
-      expect(response.body.message).toBe('Hello from custom Fastify');
-
-      // Clean up
-      await customFastify.close();
-    });
-
-    it('should not start server when using custom Fastify instance', async () => {
-      const customFastify = fastify({ logger: false });
-      
-      server = new APIServer({
-        fastify: customFastify,
-        metricsEnabled: false,
-      });
-
-      server.createEndpoint({
-        method: 'GET',
-        url: '/test',
-        response: z.object({ message: z.string() }),
-        handler: async () => ({ message: 'test' }),
-      });
-
-      // Call start - should not throw even though server isn't started
-      await server.start();
-
-      // Verify server is not listening
-      expect(customFastify.server.listening).toBe(false);
-
-      // Clean up
-      await customFastify.close();
-    });
-
-    it('should not stop custom Fastify instance', async () => {
-      const customFastify = fastify({ logger: false });
-      
-      server = new APIServer({
-        fastify: customFastify,
-        metricsEnabled: false,
-      });
-
-      await customFastify.listen({ port: 3023, host: '127.0.0.1' });
-      await server.start();
-
-      // Call stop - should not close the custom instance
-      await server.stop();
-
-      // Verify server is still listening
-      expect(customFastify.server.listening).toBe(true);
-
-      // Clean up
-      await customFastify.close();
-    });
-
-    it('should register plugins on custom Fastify instance', async () => {
-      const customFastify = fastify({ logger: false });
-      
-      server = new APIServer({
-        fastify: customFastify,
-        metricsEnabled: false, // Disable metrics to avoid Prometheus registry conflicts in tests
-      });
-
-      await server.start();
-      await customFastify.listen({ port: 3024, host: '127.0.0.1' });
-
-      // Verify CORS is registered (plugins are registered)
-      // We can't easily test metrics without registry conflicts, so we just verify plugins were registered
-      const response = await supertest(customFastify.server)
-        .get('/test')
-        .expect(404); // Endpoint doesn't exist, but CORS headers should be present
-
-      await customFastify.close();
-    });
-
-    it('should allow custom routes alongside API endpoints', async () => {
-      const customFastify = fastify({ logger: false });
-      
-      // Add custom route before creating API server
-      customFastify.get('/custom', async () => ({ custom: true }));
-
-      server = new APIServer({
-        fastify: customFastify,
-        metricsEnabled: false,
-      });
-
-      server.createEndpoint({
-        method: 'GET',
-        url: '/api/test',
-        response: z.object({ api: z.boolean() }),
-        handler: async () => ({ api: true }),
-      });
-
-      await server.start();
-      await customFastify.listen({ port: 3025, host: '127.0.0.1' });
-
-      // Test custom route
-      const customResponse = await supertest(customFastify.server)
-        .get('/custom')
-        .expect(200);
-      expect(customResponse.body.custom).toBe(true);
-
-      // Test API endpoint
-      const apiResponse = await supertest(customFastify.server)
-        .get('/api/test')
-        .expect(200);
-      expect(apiResponse.body.api).toBe(true);
-
-      await customFastify.close();
-    });
-
-    it('should set up Zod validation on custom Fastify instance', async () => {
-      const customFastify = fastify({ logger: false });
-      
-      server = new APIServer({
-        fastify: customFastify,
-        metricsEnabled: false,
-      });
-
-      server.createEndpoint({
-        method: 'POST',
-        url: '/validate',
-        body: z.object({ name: z.string() }),
-        response: z.object({ name: z.string() }),
-        handler: async (request) => ({ name: request.body.name }),
-      });
-
-      await server.start();
-      await customFastify.listen({ port: 3026, host: '127.0.0.1' });
-
-      // Test validation works
-      const response = await supertest(customFastify.server)
-        .post('/validate')
-        .send({ name: 'John' })
-        .expect(200);
-
-      expect(response.body.name).toBe('John');
-
-      // Test invalid data is rejected
-      await supertest(customFastify.server)
-        .post('/validate')
-        .send({ name: 123 }) // Invalid type
-        .expect(400);
-
-      await customFastify.close();
-    });
-  });
-});
->>>>>>> 5e369cc7
+
+	describe('Custom Fastify Instance', () => {
+		it('should work with provided Fastify instance', async () => {
+			const customFastify = fastify({ logger: false })
+
+			server = new APIServer({
+				fastify: customFastify,
+				metricsEnabled: false,
+			})
+
+			server.createEndpoint({
+				method: 'GET',
+				url: '/test',
+				response: z.object({ message: z.string() }),
+				handler: async () => ({ message: 'Hello from custom Fastify' }),
+			})
+
+			// Call start - should attach endpoints but not start server
+			await server.start()
+
+			// Start the custom Fastify instance ourselves
+			await customFastify.listen({ port: 3022, host: '127.0.0.1' })
+
+			const response = await supertest(customFastify.server).get('/test').expect(200)
+
+			expect(response.body.message).toBe('Hello from custom Fastify')
+
+			// Clean up
+			await customFastify.close()
+		})
+
+		it('should not start server when using custom Fastify instance', async () => {
+			const customFastify = fastify({ logger: false })
+
+			server = new APIServer({
+				fastify: customFastify,
+				metricsEnabled: false,
+			})
+
+			server.createEndpoint({
+				method: 'GET',
+				url: '/test',
+				response: z.object({ message: z.string() }),
+				handler: async () => ({ message: 'test' }),
+			})
+
+			// Call start - should not throw even though server isn't started
+			await server.start()
+
+			// Verify server is not listening
+			expect(customFastify.server.listening).toBe(false)
+
+			// Clean up
+			await customFastify.close()
+		})
+
+		it('should not stop custom Fastify instance', async () => {
+			const customFastify = fastify({ logger: false })
+
+			server = new APIServer({
+				fastify: customFastify,
+				metricsEnabled: false,
+			})
+
+			await customFastify.listen({ port: 3023, host: '127.0.0.1' })
+			await server.start()
+
+			// Call stop - should not close the custom instance
+			await server.stop()
+
+			// Verify server is still listening
+			expect(customFastify.server.listening).toBe(true)
+
+			// Clean up
+			await customFastify.close()
+		})
+
+		it('should register plugins on custom Fastify instance', async () => {
+			const customFastify = fastify({ logger: false })
+
+			server = new APIServer({
+				fastify: customFastify,
+				metricsEnabled: false, // Disable metrics to avoid Prometheus registry conflicts in tests
+			})
+
+			await server.start()
+			await customFastify.listen({ port: 3024, host: '127.0.0.1' })
+
+			// Verify CORS is registered (plugins are registered)
+			// We can't easily test metrics without registry conflicts, so we just verify plugins were registered
+			const response = await supertest(customFastify.server).get('/test').expect(404) // Endpoint doesn't exist, but CORS headers should be present
+
+			await customFastify.close()
+		})
+
+		it('should allow custom routes alongside API endpoints', async () => {
+			const customFastify = fastify({ logger: false })
+
+			// Add custom route before creating API server
+			customFastify.get('/custom', async () => ({ custom: true }))
+
+			server = new APIServer({
+				fastify: customFastify,
+				metricsEnabled: false,
+			})
+
+			server.createEndpoint({
+				method: 'GET',
+				url: '/api/test',
+				response: z.object({ api: z.boolean() }),
+				handler: async () => ({ api: true }),
+			})
+
+			await server.start()
+			await customFastify.listen({ port: 3025, host: '127.0.0.1' })
+
+			// Test custom route
+			const customResponse = await supertest(customFastify.server).get('/custom').expect(200)
+			expect(customResponse.body.custom).toBe(true)
+
+			// Test API endpoint
+			const apiResponse = await supertest(customFastify.server).get('/api/test').expect(200)
+			expect(apiResponse.body.api).toBe(true)
+
+			await customFastify.close()
+		})
+
+		it('should set up Zod validation on custom Fastify instance', async () => {
+			const customFastify = fastify({ logger: false })
+
+			server = new APIServer({
+				fastify: customFastify,
+				metricsEnabled: false,
+			})
+
+			server.createEndpoint({
+				method: 'POST',
+				url: '/validate',
+				body: z.object({ name: z.string() }),
+				response: z.object({ name: z.string() }),
+				handler: async (request) => ({ name: request.body.name }),
+			})
+
+			await server.start()
+			await customFastify.listen({ port: 3026, host: '127.0.0.1' })
+
+			// Test validation works
+			const response = await supertest(customFastify.server).post('/validate').send({ name: 'John' }).expect(200)
+
+			expect(response.body.name).toBe('John')
+
+			// Test invalid data is rejected
+			await supertest(customFastify.server)
+				.post('/validate')
+				.send({ name: 123 }) // Invalid type
+				.expect(400)
+
+			await customFastify.close()
+		})
+	})
+})